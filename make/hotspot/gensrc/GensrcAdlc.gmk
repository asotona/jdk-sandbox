--- conflicted
+++ resolved
@@ -52,11 +52,7 @@
   endif
 
   # Set the C++ standard if supported
-<<<<<<< HEAD
-  ADLC_CFLAGS += $(CXXSTD_CXXFLAG)
-=======
   ADLC_CFLAGS += $(ADLC_CXXFLAG)
->>>>>>> 9be1418d
 
   # NOTE: The old build didn't set -DASSERT for windows but it doesn't seem to
   # hurt.
