#
# Copyright (c) 2013, 2019, Oracle and/or its affiliates. All rights reserved.
# DO NOT ALTER OR REMOVE COPYRIGHT NOTICES OR THIS FILE HEADER.
#
# This code is free software; you can redistribute it and/or modify it
# under the terms of the GNU General Public License version 2 only, as
# published by the Free Software Foundation.  Oracle designates this
# particular file as subject to the "Classpath" exception as provided
# by Oracle in the LICENSE file that accompanied this code.
#
# This code is distributed in the hope that it will be useful, but WITHOUT
# ANY WARRANTY; without even the implied warranty of MERCHANTABILITY or
# FITNESS FOR A PARTICULAR PURPOSE.  See the GNU General Public License
# version 2 for more details (a copy is included in the LICENSE file that
# accompanied this code).
#
# You should have received a copy of the GNU General Public License version
# 2 along with this work; if not, write to the Free Software Foundation,
# Inc., 51 Franklin St, Fifth Floor, Boston, MA 02110-1301 USA.
#
# Please contact Oracle, 500 Oracle Parkway, Redwood Shores, CA 94065 USA
# or visit www.oracle.com if you need additional information or have any
# questions.
#

$(eval $(call IncludeCustomExtension, hotspot/gensrc/GensrcAdlc.gmk))

ifeq ($(call check-jvm-feature, compiler2), true)

  ADLC_SUPPORT_DIR := $(JVM_SUPPORT_DIR)/adlc

  ##############################################################################
  # Build the ad compiler (the adlc build tool)

  # Flags depending on the build platform/tool chain
  # NOTE: No optimization or debug flags set here
  ifeq ($(call isBuildOs, linux), true)
    ADLC_CFLAGS := -fno-exceptions -DLINUX
  else ifeq ($(call isBuildOs, solaris), true)
    ADLC_LDFLAGS := -m64
    ADLC_CFLAGS := -m64
    ADLC_CFLAGS_WARNINGS := +w
  else ifeq ($(call isBuildOs, aix), true)
    ADLC_LDFLAGS := -q64
    ADLC_CFLAGS := -qnortti -qeh -q64 -DAIX
  else ifeq ($(call isBuildOs, windows), true)
    ADLC_LDFLAGS := -nologo
    ADLC_CFLAGS := -nologo -EHsc
    # NOTE: The old build also have -D_CRT_SECURE_NO_DEPRECATE but it doesn't
    # seem needed any more.
    ADLC_CFLAGS_WARNINGS := -W3 -D_CRT_SECURE_NO_WARNINGS
  endif

  # Set the C++ standard if supported
  ADLC_CFLAGS += $(ADLC_CXXFLAG)

  # NOTE: The old build didn't set -DASSERT for windows but it doesn't seem to
  # hurt.
  ADLC_CFLAGS += -DASSERT

  ADLC_CFLAGS += -D$(HOTSPOT_TARGET_CPU_DEFINE)

  ADLC_CFLAGS += -I$(TOPDIR)/src/hotspot/share

  $(eval $(call SetupNativeCompilation, BUILD_ADLC, \
      NAME := adlc, \
      TYPE := EXECUTABLE, \
      TOOLCHAIN := TOOLCHAIN_BUILD_LINK_CXX, \
      SRC := $(TOPDIR)/src/hotspot/share/adlc, \
      EXTRA_FILES := $(TOPDIR)/src/hotspot/share/opto/opcodes.cpp, \
      CFLAGS := $(ADLC_CFLAGS) $(ADLC_CFLAGS_WARNINGS), \
      LDFLAGS := $(ADLC_LDFLAGS), \
      LIBS := $(ADLC_LIBS), \
      OBJECT_DIR := $(JVM_VARIANT_OUTPUTDIR)/tools/adlc/objs, \
      OUTPUT_DIR := $(JVM_VARIANT_OUTPUTDIR)/tools/adlc, \
      DEBUG_SYMBOLS := false, \
      DISABLED_WARNINGS_clang := tautological-compare, \
<<<<<<< HEAD
=======
      DISABLED_WARNINGS_solstudio := notemsource, \
      DEFINE_THIS_FILE := false, \
>>>>>>> 6147018a
  ))

  ADLC_TOOL := $(BUILD_ADLC_TARGET)

  ##############################################################################
  # Transform the ad source files into C++ source files using adlc

  # Setup flags for the adlc build tool (ADLCFLAGS).
  ADLCFLAGS += -q -T

  # ADLC flags depending on target OS
  ifeq ($(call isTargetOs, linux), true)
    ADLCFLAGS += -DLINUX=1 -D_GNU_SOURCE=1
  else ifeq ($(call isTargetOs, solaris), true)
    ADLCFLAGS += -DSOLARIS=1 -DSPARC_WORKS=1
  else ifeq ($(call isTargetOs, aix), true)
    ADLCFLAGS += -DAIX=1
  else ifeq ($(call isTargetOs, macosx), true)
    ADLCFLAGS += -D_ALLBSD_SOURCE=1 -D_GNU_SOURCE=1
  endif

  ifeq ($(call isTargetOs, windows), false)
    # NOTE: Windows adlc flags was different in the old build. Is this really
    # correct?

    # -g makes #line directives in the generated C++ files.
    ADLCFLAGS += -g

    ADLCFLAGS += -D$(HOTSPOT_TARGET_CPU_DEFINE)=1
  endif

  # This generates checks in the generated C++ files that _LP64 is correctly
  # (un)defined when compiling them.
  ifeq ($(call isTargetCpuBits, 64), true)
    ADLCFLAGS += -D_LP64=1
  else
    ADLCFLAGS += -U_LP64
  endif

  ifeq ($(HOTSPOT_TARGET_CPU_ARCH), arm)
    ADLCFLAGS += -DARM=1
  endif

  ##############################################################################
  # Concatenate all ad source files into a single file, which will be fed to
  # adlc. Also include a #line directive at the start of every included file
  # (after the initial header block), stating the original source file name.
  #
  # Normally, debugging is done directly on the ad_<arch>*.cpp files, but the
  # #line directives in those files will be pointing back to <arch>.ad.

  # AD_SRC_ROOTS might have been added to by a custom extension
  AD_SRC_ROOTS += $(TOPDIR)/src/hotspot

  AD_SRC_FILES := $(call uniq, $(wildcard $(foreach d, $(AD_SRC_ROOTS), \
      $d/cpu/$(HOTSPOT_TARGET_CPU_ARCH)/$(HOTSPOT_TARGET_CPU).ad \
      $d/cpu/$(HOTSPOT_TARGET_CPU_ARCH)/$(HOTSPOT_TARGET_CPU_ARCH).ad \
      $d/os_cpu/$(HOTSPOT_TARGET_OS)_$(HOTSPOT_TARGET_CPU_ARCH)/$(HOTSPOT_TARGET_OS)_$(HOTSPOT_TARGET_CPU_ARCH).ad \
    )))

  ifeq ($(call check-jvm-feature, shenandoahgc), true)
    AD_SRC_FILES += $(call uniq, $(wildcard $(foreach d, $(AD_SRC_ROOTS), \
        $d/cpu/$(HOTSPOT_TARGET_CPU_ARCH)/gc/shenandoah/shenandoah_$(HOTSPOT_TARGET_CPU).ad \
      )))
  endif

  ifeq ($(call check-jvm-feature, zgc), true)
    AD_SRC_FILES += $(call uniq, $(wildcard $(foreach d, $(AD_SRC_ROOTS), \
        $d/cpu/$(HOTSPOT_TARGET_CPU_ARCH)/gc/z/z_$(HOTSPOT_TARGET_CPU).ad \
      )))
  endif

  SINGLE_AD_SRCFILE := $(ADLC_SUPPORT_DIR)/all-ad-src.ad

  INSERT_FILENAME_AWK_SCRIPT := \
      '{ \
         if (CUR_FN != FILENAME) { CUR_FN=FILENAME; NR_BASE=NR-1; need_lineno=1 } \
         if (need_lineno && $$0 !~ /\/\//) \
           { print "\n\n\#line " (NR-NR_BASE) " \"" FILENAME "\""; need_lineno=0 }; \
         print \
       }'

  $(SINGLE_AD_SRCFILE): $(AD_SRC_FILES)
	$(call LogInfo, Preprocessing adlc files $(^F))
	$(call MakeDir, $(@D))
	$(NAWK) $(INSERT_FILENAME_AWK_SCRIPT) $^ > $@

  ##############################################################################
  # Run the adlc tool on the single concatenated ad source file, and store the
  # output in support/adlc for further processing.
  $(eval $(call SetupExecute, adlc_run, \
      INFO := Generating adlc files, \
      DEPS := $(BUILD_ADLC) $(SINGLE_AD_SRCFILE), \
      OUTPUT_DIR := $(ADLC_SUPPORT_DIR), \
      COMMAND := $(FIXPATH) $(ADLC_TOOL) $(ADLCFLAGS) $(SINGLE_AD_SRCFILE) \
          -c$(ADLC_SUPPORT_DIR)/ad_$(HOTSPOT_TARGET_CPU_ARCH).cpp \
          -h$(ADLC_SUPPORT_DIR)/ad_$(HOTSPOT_TARGET_CPU_ARCH).hpp \
          -a$(ADLC_SUPPORT_DIR)/dfa_$(HOTSPOT_TARGET_CPU_ARCH).cpp \
          -v$(ADLC_SUPPORT_DIR)/adGlobals_$(HOTSPOT_TARGET_CPU_ARCH).hpp, \
  ))

  ##############################################################################
  # Finally copy the generated files from support/adlc into gensrc/adfiles,
  # and postprocess them by fixing dummy #line directives.

  ADLC_GENERATED_FILES := $(addprefix $(JVM_VARIANT_OUTPUTDIR)/gensrc/adfiles/, \
      ad_$(HOTSPOT_TARGET_CPU_ARCH).cpp \
      ad_$(HOTSPOT_TARGET_CPU_ARCH).hpp \
      ad_$(HOTSPOT_TARGET_CPU_ARCH)_clone.cpp \
      ad_$(HOTSPOT_TARGET_CPU_ARCH)_expand.cpp \
      ad_$(HOTSPOT_TARGET_CPU_ARCH)_format.cpp \
      ad_$(HOTSPOT_TARGET_CPU_ARCH)_gen.cpp \
      ad_$(HOTSPOT_TARGET_CPU_ARCH)_misc.cpp \
      ad_$(HOTSPOT_TARGET_CPU_ARCH)_peephole.cpp \
      ad_$(HOTSPOT_TARGET_CPU_ARCH)_pipeline.cpp \
      adGlobals_$(HOTSPOT_TARGET_CPU_ARCH).hpp \
      dfa_$(HOTSPOT_TARGET_CPU_ARCH).cpp \
  )

  $(JVM_VARIANT_OUTPUTDIR)/gensrc/adfiles/%: $(adlc_run_TARGET)
	$(call LogInfo, Postprocessing adlc file $*)
	$(call MakeDir, $(@D))
	$(NAWK) \
	    'BEGIN { print "#line 1 \"$*\""; } \
	     /^#line 999999$$/ {print "#line " (NR+1) " \"$*\""; next} \
	     {print}' \
	    < $(ADLC_SUPPORT_DIR)/$* > $@

  TARGETS += $(ADLC_GENERATED_FILES)

endif<|MERGE_RESOLUTION|>--- conflicted
+++ resolved
@@ -75,11 +75,7 @@
       OUTPUT_DIR := $(JVM_VARIANT_OUTPUTDIR)/tools/adlc, \
       DEBUG_SYMBOLS := false, \
       DISABLED_WARNINGS_clang := tautological-compare, \
-<<<<<<< HEAD
-=======
-      DISABLED_WARNINGS_solstudio := notemsource, \
       DEFINE_THIS_FILE := false, \
->>>>>>> 6147018a
   ))
 
   ADLC_TOOL := $(BUILD_ADLC_TARGET)
