--- conflicted
+++ resolved
@@ -29,28 +29,6 @@
 
 ################################################################################
 
-<<<<<<< HEAD
-SA_TOPDIR := $(TOPDIR)/src/jdk.hotspot.agent
-
-# Defaults for most platforms
-SA_TOOLCHAIN := TOOLCHAIN_DEFAULT
-SA_NAME := saproc
-SA_SRC += $(SA_TOPDIR)/share/native/libsaproc $(SA_TOPDIR)/$(OPENJDK_TARGET_OS)/native/libsaproc
-SA_INCLUDES := \
-    $(addprefix -I, $(SA_SRC)) \
-    -I$(SUPPORT_OUTPUTDIR)/headers/jdk.hotspot.agent \
-    -I$(TOPDIR)/src/hotspot/os/$(OPENJDK_TARGET_OS) \
-    #
-
-ifeq ($(OPENJDK_TARGET_CPU), x86_64)
-  SA_MACHINE_FLAG_windows := -machine:AMD64
-else ifeq ($(OPENJDK_TARGET_CPU), x86)
-  SA_MACHINE_FLAG_linux := -march=i586
-  SA_MACHINE_FLAG_windows := -machine:I386
-endif
-
-=======
->>>>>>> 9be1418d
 ifeq ($(OPENJDK_TARGET_OS), linux)
   SA_CFLAGS := -D_FILE_OFFSET_BITS=64
 
@@ -77,17 +55,6 @@
     DISABLED_WARNINGS_microsoft := 4267, \
     DISABLED_WARNINGS_gcc := sign-compare, \
     DISABLED_WARNINGS_CXX_solstudio := truncwarn unknownpragma, \
-<<<<<<< HEAD
-    LIBRARY := $(SA_NAME), \
-    OUTPUT_DIR := $(call FindLibDirForModule, $(MODULE)), \
-    SRC := $(SA_SRC), \
-    EXCLUDE_FILES := test.c saproc_audit.cpp $(SA_EXCLUDE_FILES), \
-    CFLAGS := $(SA_INCLUDES) $(SA_CFLAGS) $(SA_CUSTOM_CFLAGS), \
-    CXXFLAGS := $(SA_INCLUDES) $(SA_CXXFLAGS) $(SA_CUSTOM_CXXFLAGS), \
-    LDFLAGS := $(SA_LDFLAGS) $(SA_CUSTOM_LDFLAGS), \
-    LIBS := $(SA_LIBS), \
-    OBJECT_DIR := $(SUPPORT_OUTPUTDIR)/native/$(MODULE)/libsa, \
-=======
     CFLAGS := $(CFLAGS_JDKLIB) $(SA_CFLAGS), \
     CXXFLAGS := $(CXXFLAGS_JDKLIB) $(SA_CFLAGS) $(SA_CXXFLAGS), \
     LDFLAGS := $(LDFLAGS_JDKLIB) $(SA_LDFLAGS), \
@@ -96,7 +63,6 @@
     LIBS_macosx := -framework Foundation -framework JavaNativeFoundation \
         -framework JavaRuntimeSupport -framework Security -framework CoreFoundation, \
     LIBS_windows := dbgeng.lib, \
->>>>>>> 9be1418d
 ))
 
 TARGETS += $(BUILD_LIBSA)
