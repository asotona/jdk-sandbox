#
# Copyright (c) 2011, 2018, Oracle and/or its affiliates. All rights reserved.
# DO NOT ALTER OR REMOVE COPYRIGHT NOTICES OR THIS FILE HEADER.
#
# This code is free software; you can redistribute it and/or modify it
# under the terms of the GNU General Public License version 2 only, as
# published by the Free Software Foundation.  Oracle designates this
# particular file as subject to the "Classpath" exception as provided
# by Oracle in the LICENSE file that accompanied this code.
#
# This code is distributed in the hope that it will be useful, but WITHOUT
# ANY WARRANTY; without even the implied warranty of MERCHANTABILITY or
# FITNESS FOR A PARTICULAR PURPOSE.  See the GNU General Public License
# version 2 for more details (a copy is included in the LICENSE file that
# accompanied this code).
#
# You should have received a copy of the GNU General Public License version
# 2 along with this work; if not, write to the Free Software Foundation,
# Inc., 51 Franklin St, Fifth Floor, Boston, MA 02110-1301 USA.
#
# Please contact Oracle, 500 Oracle Parkway, Redwood Shores, CA 94065 USA
# or visit www.oracle.com if you need additional information or have any
# questions.
#

WIN_VERIFY_LIB := $(SUPPORT_OUTPUTDIR)/native/$(MODULE)/libverify/verify.lib

# Hook to include the corresponding custom file, if present.
$(eval $(call IncludeCustomExtension, lib/CoreLibraries.gmk))


##########################################################################################
# libfdlibm is statically linked with libjava below and not delivered into the
# product on its own.

BUILD_LIBFDLIBM_OPTIMIZATION := NONE

ifeq ($(OPENJDK_TARGET_OS), solaris)
  BUILD_LIBFDLIBM_OPTIMIZATION := HIGH
endif

# If FDLIBM_CFLAGS is non-empty we know that we can optimize
# fdlibm when adding those extra C flags. Currently GCC,
# and clang only.
ifneq ($(FDLIBM_CFLAGS), )
  BUILD_LIBFDLIBM_OPTIMIZATION := LOW
endif

LIBFDLIBM_SRC := $(TOPDIR)/src/java.base/share/native/libfdlibm
LIBFDLIBM_CFLAGS := -I$(LIBFDLIBM_SRC) $(FDLIBM_CFLAGS)

$(eval $(call SetupNativeCompilation, BUILD_LIBFDLIBM, \
    NAME := fdlibm, \
    TYPE := STATIC_LIBRARY, \
    OUTPUT_DIR := $(SUPPORT_OUTPUTDIR)/native/$(MODULE), \
    SRC := $(LIBFDLIBM_SRC), \
    OPTIMIZATION := $(BUILD_LIBFDLIBM_OPTIMIZATION), \
    CFLAGS := $(CFLAGS_JDKLIB) $(LIBFDLIBM_CFLAGS), \
    CFLAGS_windows_debug := -DLOGGING, \
    CFLAGS_aix := -qfloat=nomaf, \
    DISABLED_WARNINGS_gcc := sign-compare misleading-indentation array-bounds, \
    DISABLED_WARNINGS_microsoft := 4146 4244 4018, \
    ARFLAGS := $(ARFLAGS), \
    OBJECT_DIR := $(SUPPORT_OUTPUTDIR)/native/$(MODULE)/libfdlibm, \
))

##########################################################################################

LIBVERIFY_OPTIMIZATION := HIGH
ifneq ($(findstring $(OPENJDK_TARGET_OS), solaris linux), )
  ifeq ($(COMPILE_WITH_DEBUG_SYMBOLS), true)
    LIBVERIFY_OPTIMIZATION := LOW
  endif
endif

$(eval $(call SetupJdkLibrary, BUILD_LIBVERIFY, \
    NAME := verify, \
    OPTIMIZATION := $(LIBVERIFY_OPTIMIZATION), \
    CFLAGS := $(CFLAGS_JDKLIB), \
    DISABLED_WARNINGS_gcc := implicit-fallthrough, \
    DISABLED_WARNINGS_microsoft := 4244 4267, \
    LDFLAGS := $(LDFLAGS_JDKLIB) \
        $(call SET_SHARED_LIBRARY_ORIGIN), \
    LIBS_unix := -ljvm, \
    LIBS_windows := jvm.lib, \
))

TARGETS += $(BUILD_LIBVERIFY)

##########################################################################################

LIBJAVA_CFLAGS := -DARCHPROPNAME='"$(OPENJDK_TARGET_CPU_OSARCH)"'

ifeq ($(OPENJDK_TARGET_OS), macosx)
  BUILD_LIBJAVA_java_props_md.c_CFLAGS := -x objective-c
  BUILD_LIBJAVA_java_props_macosx.c_CFLAGS := -x objective-c
endif

$(eval $(call SetupJdkLibrary, BUILD_LIBJAVA, \
    NAME := java, \
    OPTIMIZATION := HIGH, \
    CFLAGS := $(CFLAGS_JDKLIB) \
        $(LIBJAVA_CFLAGS), \
    System.c_CFLAGS := $(VERSION_CFLAGS), \
    jdk_util.c_CFLAGS := $(VERSION_CFLAGS), \
    EXTRA_HEADER_DIRS := libfdlibm, \
    WARNINGS_AS_ERRORS_xlc := false, \
    DISABLED_WARNINGS_gcc := unused-result, \
    DISABLED_WARNINGS_solstudio := E_STATEMENT_NOT_REACHED, \
    LDFLAGS := $(LDFLAGS_JDKLIB) \
        $(call SET_SHARED_LIBRARY_ORIGIN), \
    LDFLAGS_macosx := -L$(SUPPORT_OUTPUTDIR)/native/$(MODULE)/, \
    LDFLAGS_windows := -delayload:shell32.dll, \
    LIBS := $(BUILD_LIBFDLIBM_TARGET), \
    LIBS_unix := -ljvm -lverify, \
    LIBS_linux := $(LIBDL), \
    LIBS_solaris := -lsocket -lnsl -lscf $(LIBDL), \
    LIBS_aix := $(LIBDL) $(LIBM),\
    LIBS_macosx := -framework CoreFoundation \
        -framework Foundation \
        -framework Security -framework SystemConfiguration, \
    LIBS_windows := jvm.lib $(WIN_VERIFY_LIB) \
        shell32.lib delayimp.lib \
        advapi32.lib version.lib, \
))

TARGETS += $(BUILD_LIBJAVA)

$(BUILD_LIBJAVA): $(BUILD_LIBVERIFY)

$(BUILD_LIBJAVA): $(BUILD_LIBFDLIBM)

##########################################################################################

BUILD_LIBZIP_EXCLUDES :=
ifeq ($(USE_EXTERNAL_LIBZ), true)
  LIBZIP_EXCLUDES += zlib
endif

ifeq ($(LIBZIP_CAN_USE_MMAP), true)
  BUILD_LIBZIP_MMAP := -DUSE_MMAP
endif

$(eval $(call SetupJdkLibrary, BUILD_LIBZIP, \
    NAME := zip, \
    OPTIMIZATION := LOW, \
    EXCLUDES := $(LIBZIP_EXCLUDES), \
    CFLAGS := $(CFLAGS_JDKLIB) \
        $(LIBZ_CFLAGS), \
    CFLAGS_unix := $(BUILD_LIBZIP_MMAP) -UDEBUG, \
    LDFLAGS := $(LDFLAGS_JDKLIB) \
        $(call SET_SHARED_LIBRARY_ORIGIN), \
    LIBS_unix := -ljvm -ljava $(LIBZ_LIBS), \
    LIBS_windows := jvm.lib $(WIN_JAVA_LIB), \
))

$(BUILD_LIBZIP): $(BUILD_LIBJAVA)

TARGETS += $(BUILD_LIBZIP)

##########################################################################################

$(eval $(call SetupJdkLibrary, BUILD_LIBJIMAGE, \
    NAME := jimage, \
    TOOLCHAIN := TOOLCHAIN_LINK_CXX, \
    OPTIMIZATION := LOW, \
    CFLAGS := $(CFLAGS_JDKLIB), \
    CXXFLAGS := $(CXXFLAGS_JDKLIB), \
    CFLAGS_unix := -UDEBUG, \
    LDFLAGS := $(LDFLAGS_JDKLIB) $(LDFLAGS_CXX_JDK) \
        $(call SET_SHARED_LIBRARY_ORIGIN), \
    LIBS_unix := -ljvm -ldl $(LIBCXX), \
    LIBS_macosx := -lc++, \
    LIBS_windows := jvm.lib, \
))

$(BUILD_LIBJIMAGE): $(BUILD_LIBJAVA)

TARGETS += $(BUILD_LIBJIMAGE)

##########################################################################################

ifeq ($(OPENJDK_TARGET_OS), macosx)
  LIBJLI_EXCLUDE_FILES += java_md_solinux.c
endif

ifeq ($(OPENJDK_TARGET_OS), windows)
  # Supply the name of the C runtime lib.
  LIBJLI_CFLAGS += -DMSVCR_DLL_NAME='"$(notdir $(MSVCR_DLL))"'
  ifneq ($(MSVCP_DLL), )
    LIBJLI_CFLAGS += -DMSVCP_DLL_NAME='"$(notdir $(MSVCP_DLL))"'
  endif
endif

LIBJLI_CFLAGS += $(LIBZ_CFLAGS)

ifneq ($(USE_EXTERNAL_LIBZ), true)
  LIBJLI_EXTRA_FILES += \
      $(addprefix $(TOPDIR)/src/java.base/share/native/libzip/zlib/, \
          inflate.c \
          inftrees.c \
          inffast.c \
          zadler32.c \
          zcrc32.c \
          zutil.c \
      )
endif

$(eval $(call SetupJdkLibrary, BUILD_LIBJLI, \
    NAME := jli, \
    OUTPUT_DIR := $(INSTALL_LIBRARIES_HERE), \
    EXCLUDE_FILES := $(LIBJLI_EXCLUDE_FILES), \
    EXTRA_FILES := $(LIBJLI_EXTRA_FILES), \
    OPTIMIZATION := HIGH, \
<<<<<<< HEAD
    CFLAGS := $(LIBJLI_CFLAGS_JDKLIB) $(LIBJLI_CFLAGS), \
    DISABLED_WARNINGS_gcc := maybe-uninitialized, \
=======
    CFLAGS := $(CFLAGS_JDKLIB) $(LIBJLI_CFLAGS), \
    DISABLED_WARNINGS_solstudio := \
        E_ASM_DISABLES_OPTIMIZATION \
        E_STATEMENT_NOT_REACHED, \
>>>>>>> 1194d162
    LDFLAGS := $(LDFLAGS_JDKLIB) \
        $(call SET_SHARED_LIBRARY_ORIGIN), \
    LIBS_unix := $(LIBZ_LIBS), \
    LIBS_linux := $(LIBDL) -lpthread, \
    LIBS_solaris := $(LIBDL), \
    LIBS_aix := $(LIBDL),\
    LIBS_macosx := -framework Cocoa -framework Security -framework ApplicationServices, \
    LIBS_windows := advapi32.lib comctl32.lib user32.lib, \
))

TARGETS += $(BUILD_LIBJLI)

LIBJLI_SRC_DIRS := $(call FindSrcDirsForComponent, java.base, libjli)

ifeq ($(OPENJDK_TARGET_OS), aix)
  # AIX also requires a static libjli because the compiler doesn't support '-rpath'
  $(eval $(call SetupNativeCompilation, BUILD_LIBJLI_STATIC, \
      NAME := jli_static, \
      TYPE := STATIC_LIBRARY, \
      OUTPUT_DIR := $(SUPPORT_OUTPUTDIR)/native/$(MODULE), \
      SRC := $(LIBJLI_SRC_DIRS), \
      EXCLUDE_FILES := $(LIBJLI_EXCLUDE_FILES), \
      EXTRA_FILES := $(LIBJLI_EXTRA_FILES), \
      OPTIMIZATION := HIGH, \
      CFLAGS := $(STATIC_LIBRARY_FLAGS) $(LIBJLI_CFLAGS_JDKLIB) $(LIBJLI_CFLAGS) \
          $(addprefix -I, $(LIBJLI_SRC_DIRS)), \
      ARFLAGS := $(ARFLAGS), \
      OBJECT_DIR := $(SUPPORT_OUTPUTDIR)/native/$(MODULE)/libjli_static))

  TARGETS += $(BUILD_LIBJLI_STATIC)

endif<|MERGE_RESOLUTION|>--- conflicted
+++ resolved
@@ -212,15 +212,8 @@
     EXCLUDE_FILES := $(LIBJLI_EXCLUDE_FILES), \
     EXTRA_FILES := $(LIBJLI_EXTRA_FILES), \
     OPTIMIZATION := HIGH, \
-<<<<<<< HEAD
-    CFLAGS := $(LIBJLI_CFLAGS_JDKLIB) $(LIBJLI_CFLAGS), \
+    CFLAGS := $(CFLAGS_JDKLIB) $(LIBJLI_CFLAGS), \
     DISABLED_WARNINGS_gcc := maybe-uninitialized, \
-=======
-    CFLAGS := $(CFLAGS_JDKLIB) $(LIBJLI_CFLAGS), \
-    DISABLED_WARNINGS_solstudio := \
-        E_ASM_DISABLES_OPTIMIZATION \
-        E_STATEMENT_NOT_REACHED, \
->>>>>>> 1194d162
     LDFLAGS := $(LDFLAGS_JDKLIB) \
         $(call SET_SHARED_LIBRARY_ORIGIN), \
     LIBS_unix := $(LIBZ_LIBS), \
