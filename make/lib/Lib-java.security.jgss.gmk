--- conflicted
+++ resolved
@@ -36,27 +36,7 @@
     LIBS := $(LIBDL), \
 ))
 
-<<<<<<< HEAD
-  $(eval $(call SetupNativeCompilation,BUILD_LIBJ2GSS, \
-      LIBRARY := j2gss, \
-      OUTPUT_DIR := $(INSTALL_LIBRARIES_HERE), \
-      SRC := $(LIBJ2GSS_SRC), \
-      OPTIMIZATION := LOW, \
-      CFLAGS := $(CFLAGS_JDKLIB) $(addprefix -I, $(LIBJ2GSS_SRC)) \
-          $(LIBJAVA_HEADER_FLAGS) \
-          -I$(SUPPORT_OUTPUTDIR)/headers/java.security.jgss, \
-      LDFLAGS := $(LDFLAGS_JDKLIB) \
-          $(call SET_SHARED_LIBRARY_ORIGIN), \
-      LIBS := $(LIBDL), \
-      LIBS_solaris := -lc, \
-      OBJECT_DIR := $(SUPPORT_OUTPUTDIR)/native/$(MODULE)/libj2gss, \
-  ))
-
-  TARGETS += $(BUILD_LIBJ2GSS)
-endif
-=======
 TARGETS += $(BUILD_LIBJ2GSS)
->>>>>>> 9be1418d
 
 ################################################################################
 
