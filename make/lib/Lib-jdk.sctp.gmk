--- conflicted
+++ resolved
@@ -33,21 +33,11 @@
     $(eval $(call SetupJdkLibrary, BUILD_LIBSCTP, \
         NAME := sctp, \
         OPTIMIZATION := LOW, \
-<<<<<<< HEAD
-        CFLAGS := $(CFLAGS_JDKLIB) \
-            -I $(TOPDIR)/src/java.base/$(OPENJDK_TARGET_OS_TYPE)/native/libnio/ch \
-            -I $(TOPDIR)/src/java.base/share/native/libnio/ch \
-            $(addprefix -I, $(call FindSrcDirsForLib, java.base, net)) \
-            $(LIBJAVA_HEADER_FLAGS) \
-            -I$(SUPPORT_OUTPUTDIR)/headers/jdk.sctp \
-            -I$(SUPPORT_OUTPUTDIR)/headers/java.base, \
-=======
         CFLAGS := $(CFLAGS_JDKLIB), \
         EXTRA_HEADER_DIRS := \
             $(call GetJavaHeaderDir, java.base) \
             java.base:libnet \
             java.base:libnio/ch, \
->>>>>>> 9be1418d
         LDFLAGS := $(LDFLAGS_JDKLIB) \
             $(call SET_SHARED_LIBRARY_ORIGIN), \
         LIBS_unix := -lnio -lnet -ljava -ljvm, \
