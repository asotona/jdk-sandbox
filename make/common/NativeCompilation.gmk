#
# Copyright (c) 2011, 2019, Oracle and/or its affiliates. All rights reserved.
# DO NOT ALTER OR REMOVE COPYRIGHT NOTICES OR THIS FILE HEADER.
#
# This code is free software; you can redistribute it and/or modify it
# under the terms of the GNU General Public License version 2 only, as
# published by the Free Software Foundation.  Oracle designates this
# particular file as subject to the "Classpath" exception as provided
# by Oracle in the LICENSE file that accompanied this code.
#
# This code is distributed in the hope that it will be useful, but WITHOUT
# ANY WARRANTY; without even the implied warranty of MERCHANTABILITY or
# FITNESS FOR A PARTICULAR PURPOSE.  See the GNU General Public License
# version 2 for more details (a copy is included in the LICENSE file that
# accompanied this code).
#
# You should have received a copy of the GNU General Public License version
# 2 along with this work; if not, write to the Free Software Foundation,
# Inc., 51 Franklin St, Fifth Floor, Boston, MA 02110-1301 USA.
#
# Please contact Oracle, 500 Oracle Parkway, Redwood Shores, CA 94065 USA
# or visit www.oracle.com if you need additional information or have any
# questions.
#

# When you read this source. Remember that $(sort ...) has the side effect
# of removing duplicates. It is actually this side effect that is
# desired whenever sort is used below!

ifndef _NATIVE_COMPILATION_GMK
_NATIVE_COMPILATION_GMK := 1

ifeq ($(_MAKEBASE_GMK), )
  $(error You must include MakeBase.gmk prior to including NativeCompilation.gmk)
endif

################################################################################
# Create exported symbols file for static libraries
################################################################################

# get the exported symbols from mapfiles and if there
# is no mapfile, get them from the archive
define GetSymbols
  $(RM) $$(@D)/$$(basename $$(@F)).symbols; \
  if [ ! -z $$($1_MAPFILE) -a -e $$($1_MAPFILE) ]; then \
    $(ECHO) "Getting symbols from mapfile $$($1_MAPFILE)"; \
    $(AWK) '/global:/','/local:/' $$($1_MAPFILE) | \
        $(SED) -e 's/#.*//;s/global://;s/local://;s/\;//;s/^[ 	]*/_/;/^_$$$$/d' | \
        $(EGREP) -v "JNI_OnLoad|JNI_OnUnload|Agent_OnLoad|Agent_OnUnload|Agent_OnAttach" > \
        $$(@D)/$$(basename $$(@F)).symbols || true; \
    $(NM) $$($1_TARGET) | $(GREP)  " T " | \
        $(EGREP) "JNI_OnLoad|JNI_OnUnload|Agent_OnLoad|Agent_OnUnload|Agent_OnAttach" | \
        $(CUT) -d ' ' -f 3 >>  $$(@D)/$$(basename $$(@F)).symbols || true;\
  else \
    $(ECHO) "Getting symbols from nm"; \
    $(NM) -m $$($1_TARGET) | $(GREP)  "__TEXT" | \
        $(EGREP) -v "non-external|private extern|__TEXT,__eh_frame" | \
        $(SED) -e  's/.* //' > $$(@D)/$$(basename $$(@F)).symbols; \
  fi
endef

################################################################################
# Creates a recipe that creates a compile_commands.json fragment. Remove any
# occurences of FIXPATH programs from the command to show the actual invocation.
#
# Param 1: Name of file to create
# Param 2: Working directory
# Param 3: Source file
# Param 4: Compile command
################################################################################
define WriteCompileCommandsFragment
  $(call LogInfo, Creating compile commands fragment for $(notdir $3))
  $(call MakeDir, $(dir $1))
  $(call WriteFile,{ \
      "directory": "$(strip $2)"$(COMMA) \
      "file": "$(strip $3)"$(COMMA) \
      "command": "$(strip $(subst $(DQUOTE),\$(DQUOTE),$(subst \,\\,\
        $(subst $(FIXPATH),,$4))))" \
    }$(COMMA), \
    $1)
endef

################################################################################
# Define a native toolchain configuration that can be used by
# SetupNativeCompilation calls
#
# Parameter 1 is the name of the toolchain definition
#
# Remaining parameters are named arguments:
#   EXTENDS - Optional parent definition to get defaults from
#   CC - The C compiler
#   CXX - The C++ compiler
#   LD - The Linker
#   AR - Static linker
#   AS - Assembler
#   MT - Windows MT tool
#   RC - Windows RC tool
#   OBJCOPY - The objcopy tool for debug symbol handling
#   STRIP - The tool to use for stripping debug symbols
#   SYSROOT_CFLAGS - Compiler flags for using the specific sysroot
#   SYSROOT_LDFLAGS - Linker flags for using the specific sysroot
DefineNativeToolchain = $(NamedParamsMacroTemplate)
define DefineNativeToolchainBody
  # If extending another definition, get default values from that,
  # otherwise, nothing more needs to be done as variable assignments
  # already happened in NamedParamsMacroTemplate.
  ifneq ($$($1_EXTENDS), )
    $$(call SetIfEmpty, $1_CC, $$($$($1_EXTENDS)_CC))
    $$(call SetIfEmpty, $1_CXX, $$($$($1_EXTENDS)_CXX))
    $$(call SetIfEmpty, $1_LD, $$($$($1_EXTENDS)_LD))
    $$(call SetIfEmpty, $1_AR, $$($$($1_EXTENDS)_AR))
    $$(call SetIfEmpty, $1_AS, $$($$($1_EXTENDS)_AS))
    $$(call SetIfEmpty, $1_MT, $$($$($1_EXTENDS)_MT))
    $$(call SetIfEmpty, $1_RC, $$($$($1_EXTENDS)_RC))
    $$(call SetIfEmpty, $1_OBJCOPY, $$($$($1_EXTENDS)_OBJCOPY))
    $$(call SetIfEmpty, $1_STRIP, $$($$($1_EXTENDS)_STRIP))
    $$(call SetIfEmpty, $1_SYSROOT_CFLAGS, $$($$($1_EXTENDS)_SYSROOT_CFLAGS))
    $$(call SetIfEmpty, $1_SYSROOT_LDFLAGS, $$($$($1_EXTENDS)_SYSROOT_LDFLAGS))
  endif
endef

# Create a default toolchain with the main compiler and linker
$(eval $(call DefineNativeToolchain, TOOLCHAIN_DEFAULT, \
    CC := $(CC), \
    CXX := $(CXX), \
    LD := $(LD), \
    AR := $(AR), \
    AS := $(AS), \
    MT := $(MT), \
    RC := $(RC), \
    OBJCOPY := $(OBJCOPY), \
    STRIP := $(STRIP), \
    SYSROOT_CFLAGS := $(SYSROOT_CFLAGS), \
    SYSROOT_LDFLAGS := $(SYSROOT_LDFLAGS), \
))

# Create a toolchain where linking is done with the C++ linker
$(eval $(call DefineNativeToolchain, TOOLCHAIN_LINK_CXX, \
    EXTENDS := TOOLCHAIN_DEFAULT, \
    LD := $(LDCXX), \
))

# Create a toolchain with the BUILD compiler, used for build tools that
# are to be run during the build.
$(eval $(call DefineNativeToolchain, TOOLCHAIN_BUILD, \
    CC := $(BUILD_CC), \
    CXX := $(BUILD_CXX), \
    LD := $(BUILD_LD), \
    AR := $(BUILD_AR), \
    AS := $(BUILD_AS), \
    OBJCOPY := $(BUILD_OBJCOPY), \
    STRIP := $(BUILD_STRIP), \
    SYSROOT_CFLAGS := $(BUILD_SYSROOT_CFLAGS), \
    SYSROOT_LDFLAGS := $(BUILD_SYSROOT_LDFLAGS), \
))

# BUILD toolchain with the C++ linker
$(eval $(call DefineNativeToolchain, TOOLCHAIN_BUILD_LINK_CXX, \
    EXTENDS := TOOLCHAIN_BUILD, \
    LD := $(BUILD_LDCXX), \
))

################################################################################

# Extensions of files handled by this macro.
NATIVE_SOURCE_EXTENSIONS := %.s %.S %.c %.cpp %.cc %.m %.mm

# Replaces native source extensions with the object file extension in a string.
# Param 1: the string containing source file names with extensions
# The surrounding strip is needed to keep additional whitespace out
define replace_with_obj_extension
$(strip \
  $(foreach extension, $(NATIVE_SOURCE_EXTENSIONS), \
      $(patsubst $(extension),%$(OBJ_SUFFIX), $(filter $(extension), $1))) \
)
endef

ifeq ($(call isBuildOsEnv, windows.cygwin), true)
  UNIX_PATH_PREFIX := /cygdrive
else ifeq ($(call isBuildOsEnv, windows.msys), true)
  UNIX_PATH_PREFIX :=
endif

# This pattern is used to transform the output of the microsoft CL compiler
# into a make syntax dependency file (.d)
WINDOWS_SHOWINCLUDE_SED_PATTERN := \
    -e '/^Note: including file:/!d' \
    -e 's|Note: including file: *||' \
    -e 's|\r||g' \
    -e 's|\\|/|g' \
    -e 's|^\([a-zA-Z]\):|$(UNIX_PATH_PREFIX)/\1|g' \
    -e '\|$(TOPDIR)|I !d' \
    -e 's|$$$$| \\|g' \
    #

# This pattern is used to transform a dependency file (.d) to a list
# of make targets for dependent files (.d.targets)
DEPENDENCY_TARGET_SED_PATTERN := \
    -e 's/\#.*//' \
    -e 's/^[^:]*: *//' \
    -e 's/ *\\$$$$//' \
    -e 's/^[	 ]*//' \
    -e '/^$$$$/ d' \
    -e 's/$$$$/ :/' \
    #

################################################################################
# Create the recipe needed to compile a single native source file.
#
# Parameter 1 is the name of the rule, based on the name of the library/
# program being build and the name of the source code file, e.g.
# BUILD_LIBFOO_fooMain.cpp.
#
# Remaining parameters are named arguments:
#   FILE - The full path of the source file to compiler
#   BASE - The name of the rule for the entire binary to build ($1)
#   DISABLE_THIS_FILE_DEFINE - Set to true to disable the THIS_FILE define.
#
SetupCompileNativeFile = $(NamedParamsMacroTemplate)
define SetupCompileNativeFileBody
  $1_FILENAME := $$(notdir $$($1_FILE))

  # The target file to be generated.
  $1_OBJ := $$($$($1_BASE)_OBJECT_DIR)/$$(call replace_with_obj_extension, \
      $$($1_FILENAME))

  # Generate the corresponding compile_commands.json fragment.
  $1_OBJ_JSON = $$(MAKESUPPORT_OUTPUTDIR)/compile-commands/$$(subst /,_,$$(subst \
      $$(OUTPUTDIR)/,,$$($1_OBJ))).json
  $$($1_BASE)_ALL_OBJS_JSON += $$($1_OBJ_JSON)

  # Only continue if this object file hasn't been processed already. This lets
  # the first found source file override any other with the same name.
  ifeq ($$(findstring $$($1_OBJ), $$($$($1_BASE)_OBJS_SO_FAR)), )
    $$($1_BASE)_OBJS_SO_FAR += $$($1_OBJ)
    # This is the definite source file to use for $1_FILENAME.
    $1_SRC_FILE := $$($1_FILE)

    ifneq ($$($1_DISABLE_THIS_FILE_DEFINE), true)
      $1_THIS_FILE = -DTHIS_FILE='"$$($1_FILENAME)"'
    endif

    ifeq ($$($1_OPTIMIZATION), )
      $1_OPT_CFLAGS := $$($$($1_BASE)_OPT_CFLAGS)
      $1_OPT_CXXFLAGS := $$($$($1_BASE)_OPT_CXXFLAGS)
    else
      ifeq ($$($1_OPTIMIZATION), NONE)
        $1_OPT_CFLAGS := $(C_O_FLAG_NONE)
        $1_OPT_CXXFLAGS := $(CXX_O_FLAG_NONE)
      else ifeq ($$($1_OPTIMIZATION), LOW)
        $1_OPT_CFLAGS := $(C_O_FLAG_NORM)
        $1_OPT_CXXFLAGS := $(CXX_O_FLAG_NORM)
      else ifeq ($$($1_OPTIMIZATION), HIGH)
        $1_OPT_CFLAGS := $(C_O_FLAG_HI)
        $1_OPT_CXXFLAGS := $(CXX_O_FLAG_HI)
      else ifeq ($$($1_OPTIMIZATION), HIGHEST)
        $1_OPT_CFLAGS := $(C_O_FLAG_HIGHEST)
        $1_OPT_CXXFLAGS := $(CXX_O_FLAG_HIGHEST)
      else ifeq ($$($1_OPTIMIZATION), HIGHEST_JVM)
        $1_OPT_CFLAGS := $(C_O_FLAG_HIGHEST_JVM)
        $1_OPT_CXXFLAGS := $(CXX_O_FLAG_HIGHEST_JVM)
      else ifeq ($$($1_OPTIMIZATION), SIZE)
        $1_OPT_CFLAGS := $(C_O_FLAG_SIZE)
        $1_OPT_CXXFLAGS := $(CXX_O_FLAG_SIZE)
      else
        $$(error Unknown value for file OPTIMIZATION: $$($1_OPTIMIZATION))
      endif
    endif

    ifneq ($$($$($1_BASE)_PRECOMPILED_HEADER), )
      ifeq ($$(filter $$($1_FILENAME), $$($$($1_BASE)_PRECOMPILED_HEADER_EXCLUDE)), )
        $1_USE_PCH_FLAGS := $$($$($1_BASE)_USE_PCH_FLAGS)
      endif
    endif

    $1_BASE_CFLAGS :=  $$($$($1_BASE)_CFLAGS) $$($$($1_BASE)_EXTRA_CFLAGS) \
        $$($$($1_BASE)_SYSROOT_CFLAGS)
    $1_BASE_CXXFLAGS := $$($$($1_BASE)_CXXFLAGS) $$($$($1_BASE)_EXTRA_CXXFLAGS) \
        $$($$($1_BASE)_SYSROOT_CFLAGS) $$($1_EXTRA_CXXFLAGS)
    $1_BASE_ASFLAGS := $$($$($1_BASE)_ASFLAGS) $$($$($1_BASE)_EXTRA_ASFLAGS)

    ifneq ($$(filter %.c, $$($1_FILENAME)), )
      # Compile as a C file
      $1_FLAGS := $(CFLAGS_CCACHE) $$($1_USE_PCH_FLAGS) $$($1_BASE_CFLAGS) \
          $$($1_OPT_CFLAGS) $$($1_CFLAGS) $$($1_THIS_FILE) -c
      $1_COMPILER := $$($$($1_BASE)_CC)
      $1_DEP_FLAG := $(C_FLAG_DEPS)
    else ifneq ($$(filter %.m, $$($1_FILENAME)), )
      # Compile as an Objective-C file
      $1_FLAGS := -x objective-c $(CFLAGS_CCACHE) $$($1_USE_PCH_FLAGS) \
          $$($1_BASE_CFLAGS) $$($1_OPT_CFLAGS) $$($1_CFLAGS) $$($1_THIS_FILE) -c
      $1_COMPILER := $$($$($1_BASE)_CC)
      $1_DEP_FLAG := $(C_FLAG_DEPS)
    else ifneq ($$(filter %.s %.S, $$($1_FILENAME)), )
      # Compile as assembler file
      $1_FLAGS := $$($1_BASE_ASFLAGS)
      $1_COMPILER := $(AS)
      $1_DEP_FLAG :=
    else ifneq ($$(filter %.cpp %.cc %.mm, $$($1_FILENAME)), )
      # Compile as a C++ or Objective-C++ file
      $1_FLAGS := $(CFLAGS_CCACHE) $$($1_USE_PCH_FLAGS) $$($1_BASE_CXXFLAGS) \
          $$($1_OPT_CXXFLAGS) $$($1_CXXFLAGS) $$($1_THIS_FILE) -c
      $1_COMPILER := $$($$($1_BASE)_CXX)
      $1_DEP_FLAG := $(CXX_FLAG_DEPS)
    else
      $$(error Internal error in NativeCompilation.gmk: no compiler for file $$($1_FILENAME))
    endif

    ifeq ($$(filter %.s %.S, $$($1_FILENAME)), )
      # And this is the dependency file for this obj file.
      $1_DEP := $$(patsubst %$(OBJ_SUFFIX),%.d,$$($1_OBJ))
      # The dependency target file lists all dependencies as empty targets to
      # avoid make error "No rule to make target" for removed files
      $1_DEP_TARGETS := $$(patsubst %$(OBJ_SUFFIX),%.d.targets,$$($1_OBJ))

      # Include previously generated dependency information. (if it exists)
      -include $$($1_DEP)
      -include $$($1_DEP_TARGETS)
    endif

    ifneq ($$(strip $$($1_CFLAGS) $$($1_CXXFLAGS) $$($1_OPTIMIZATION)), )
      $1_VARDEPS := $$($1_CFLAGS) $$($1_CXXFLAGS) $$($1_OPTIMIZATION)
      $1_VARDEPS_FILE := $$(call DependOnVariable, $1_VARDEPS, $$($1_OBJ).vardeps)
    endif

    $1_OBJ_DEPS := $$($1_SRC_FILE) $$($$($1_BASE)_COMPILE_VARDEPS_FILE) \
        $$($$($1_BASE)_EXTRA_DEPS) $$($1_VARDEPS_FILE)
    $1_COMPILE_OPTIONS := $$($1_FLAGS) $(CC_OUT_OPTION)$$($1_OBJ) $$($1_SRC_FILE)

    $$($1_OBJ_JSON): $$($1_OBJ_DEPS)
	$$(call WriteCompileCommandsFragment, $$@, $$(PWD), $$($1_SRC_FILE), \
	    $$($1_COMPILER) $$($1_COMPILE_OPTIONS))

    $$($1_OBJ): $$($1_OBJ_DEPS) | $$($$($1_BASE)_BUILD_INFO)
	$$(call LogInfo, Compiling $$($1_FILENAME) (for $$($$($1_BASE)_BASENAME)))
	$$(call MakeDir, $$(@D))
        ifneq ($(TOOLCHAIN_TYPE), microsoft)
          ifeq ($(TOOLCHAIN_TYPE)$$(filter %.s, $$($1_FILENAME)), solstudio)
            # The Solaris studio compiler doesn't output the full path to the
            # object file in the generated deps files. Fixing it with sed. If
            # compiling assembly, don't try this.
	    $$(call ExecuteWithLog, $$@, \
	        $$($1_COMPILER) $$($1_DEP_FLAG) $$($1_DEP).tmp $$($1_COMPILE_OPTIONS))
	    $(SED) 's|^$$(@F):|$$@:|' $$($1_DEP).tmp > $$($1_DEP)
          else
	    $$(call ExecuteWithLog, $$@, \
	        $$($1_COMPILER) $$($1_DEP_FLAG) $$($1_DEP) $$($1_COMPILE_OPTIONS))
          endif
          # Create a dependency target file from the dependency file.
          # Solution suggested by http://make.mad-scientist.net/papers/advanced-auto-dependency-generation/
          ifneq ($$($1_DEP), )
	    $(SED) $(DEPENDENCY_TARGET_SED_PATTERN) $$($1_DEP) > $$($1_DEP_TARGETS)
          endif
        else
          # The Visual Studio compiler lacks a feature for generating make
          # dependencies, but by setting -showIncludes, all included files are
          # printed. These are filtered out and parsed into make dependences.
          #
          # Keep as much as possible on one execution line for best performance
          # on Windows. No need to save exit code from compilation since
          # pipefail is always active on Windows.
	  $$(call ExecuteWithLog, $$@, \
	      $$($1_COMPILER) -showIncludes $$($1_COMPILE_OPTIONS)) \
	      | $(TR) -d '\r' | $(GREP) -v -e "^Note: including file:" \
	          -e "^$$($1_FILENAME)$$$$" || test "$$$$?" = "1" ; \
	  $(ECHO) $$@: \\ > $$($1_DEP) ; \
	  $(SED) $(WINDOWS_SHOWINCLUDE_SED_PATTERN) $$($1_OBJ).log \
	      | $(SORT) -u >> $$($1_DEP) ; \
	  $(SED) $(DEPENDENCY_TARGET_SED_PATTERN) $$($1_DEP) > $$($1_DEP_TARGETS)
        endif
  endif
endef

# Setup make rules for creating a native binary (a shared library or an
# executable).
#
# Parameter 1 is the name of the rule. This name is used as variable prefix,
# and the targets generated are listed in a variable by that name.
#
# Remaining parameters are named arguments. These include:
#   NAME The base name for the resulting binary, excluding decorations (like *.exe)
#   TYPE Type of binary (EXECUTABLE, LIBRARY or STATIC_LIBRARY). Default is LIBRARY.
#   SUFFIX Override the default suffix for the output file
#   TOOLCHAIN Name of toolchain setup to use. Defaults to TOOLCHAIN_DEFAULT.
#   SRC one or more directory roots to scan for C/C++ files.
#   CFLAGS the compiler flags to be used, used both for C and C++.
#   CXXFLAGS the compiler flags to be used for c++, if set overrides CFLAGS.
#   LDFLAGS the linker flags to be used, used both for C and C++.
#   LIBS the libraries to link to
#   ARFLAGS the archiver flags to be used
#   OBJECT_DIR the directory where we store the object files
#   OUTPUT_DIR the directory where the resulting binary is put
#   SYMBOLS_DIR the directory where the debug symbols are put, defaults to OUTPUT_DIR
#   INCLUDES only pick source from these directories
#   EXCLUDES do not pick source from these directories
#   INCLUDE_FILES only compile exactly these files!
#   EXCLUDE_FILES with these names
#   EXCLUDE_PATTERN exclude files matching any of these substrings
#   EXTRA_FILES List of extra files not in any of the SRC dirs
#   EXTRA_OBJECT_FILES List of extra object files to include when linking
#   EXTRA_DEPS List of extra dependencies to be added to each compiled file
#   VERSIONINFO_RESOURCE Input file for RC. Setting this implies that RC will be run
#   RC_FLAGS flags for RC.
#   EMBED_MANIFEST if true, embed manifest on Windows.
#   MAPFILE mapfile
#   REORDER reorder file
#   USE_MAPFILE_FOR_SYMBOLS if true and this is a STATIC_BUILD, just copy the
#       mapfile for the output symbols file
#   CC the compiler to use, default is $(CC)
#   LD the linker to use, default is $(LD)
#   OPTIMIZATION sets optimization level to NONE, LOW, HIGH, HIGHEST, HIGHEST_JVM, SIZE
#   DISABLED_WARNINGS_<toolchain> Disable the given warnings for the specified toolchain
#   DISABLED_WARNINGS_C_<toolchain> Disable the given warnings for the specified toolchain
#       when compiling C code
#   DISABLED_WARNINGS_CXX_<toolchain> Disable the given warnings for the specified
#       toolchain when compiling C++ code
#   STRIP_SYMBOLS Set to false to override global strip policy and always leave
#       symbols in the binary, if the toolchain allows for it
#   DEBUG_SYMBOLS Set to false to disable generation of debug symbols
#   COPY_DEBUG_SYMBOLS Set to false to override global setting of debug symbol copying
#   ZIP_EXTERNAL_DEBUG_SYMBOLS Set to false to override global setting of debug symbol
#       zipping
#   STRIPFLAGS Optionally change the flags given to the strip command
#   PRECOMPILED_HEADER Header file to use as precompiled header
#   PRECOMPILED_HEADER_EXCLUDE List of source files that should not use PCH
#
# After being called, some variables are exported from this macro, all prefixed
# with parameter 1 followed by a '_':
#   TARGET The library or executable created by the macro
#   TARGET_DEPS All prerequisites for the target calculated by the macro
#   ALL_OBJS All object files
#   IMPORT_LIBRARY The import library created for a shared library on Windows
SetupNativeCompilation = $(NamedParamsMacroTemplate)
define SetupNativeCompilationBody

  # If type is unspecified, default to LIBRARY
  ifeq ($$($1_TYPE), )
    $1_TYPE := LIBRARY
  endif

  # If we're doing a static build and producing a library
  # force it to be a static library and remove the -l libraries
  ifeq ($(STATIC_BUILD), true)
    ifeq ($$($1_TYPE), LIBRARY)
      $1_TYPE := STATIC_LIBRARY
    endif
  endif

  ifeq ($$($1_TYPE), EXECUTABLE)
    $1_PREFIX :=
    ifeq ($$($1_SUFFIX), )
      $1_SUFFIX := $(EXE_SUFFIX)
    endif
  else
    $1_PREFIX := $(LIBRARY_PREFIX)
    ifeq ($$($1_TYPE), LIBRARY)
      ifeq ($$($1_SUFFIX), )
        $1_SUFFIX := $(SHARED_LIBRARY_SUFFIX)
      endif
    else ifeq ($$($1_TYPE), STATIC_LIBRARY)
      ifeq ($$($1_SUFFIX), )
        $1_SUFFIX := $(STATIC_LIBRARY_SUFFIX)
      endif
    endif
  endif

  ifneq ($$($1_NAME), $(basename $$($1_NAME)))
    $$(error NAME must not contain any directory path in $1)
  endif
  ifneq ($(findstring $$($1_SUFFIX), $$($1_NAME)), )
    $$(error NAME should be specified without suffix: $$($1_SUFFIX) in $1)
  endif
  ifneq ($(findstring $$($1_PREFIX), $$($1_NAME)), )
    $$(error NAME should be specified without prefix: $$($1_PREFIX) in $1)
  endif
  ifeq ($$($1_OUTPUT_DIR), )
    $$(error OUTPUT_DIR is missing in $1)
  endif
  ifneq ($$($1_MANIFEST), )
    ifeq ($$($1_MANIFEST_VERSION), )
      $$(error If MANIFEST is provided, then MANIFEST_VERSION is required in $1)
    endif
  endif

  $1_BASENAME := $$($1_PREFIX)$$($1_NAME)$$($1_SUFFIX)
  $1_TARGET := $$($1_OUTPUT_DIR)/$$($1_BASENAME)
  $1_NOSUFFIX := $$($1_PREFIX)$$($1_NAME)
  $1_SAFE_NAME := $$(strip $$(subst /,_, $1))

  # Setup the toolchain to be used
  $$(call SetIfEmpty, $1_TOOLCHAIN, TOOLCHAIN_DEFAULT)
  $$(call SetIfEmpty, $1_CC, $$($$($1_TOOLCHAIN)_CC))
  $$(call SetIfEmpty, $1_CXX, $$($$($1_TOOLCHAIN)_CXX))
  $$(call SetIfEmpty, $1_LD, $$($$($1_TOOLCHAIN)_LD))
  $$(call SetIfEmpty, $1_AR, $$($$($1_TOOLCHAIN)_AR))
  $$(call SetIfEmpty, $1_AS, $$($$($1_TOOLCHAIN)_AS))
  $$(call SetIfEmpty, $1_MT, $$($$($1_TOOLCHAIN)_MT))
  $$(call SetIfEmpty, $1_RC, $$($$($1_TOOLCHAIN)_RC))
  $$(call SetIfEmpty, $1_OBJCOPY, $$($$($1_TOOLCHAIN)_OBJCOPY))
  $$(call SetIfEmpty, $1_STRIP, $$($$($1_TOOLCHAIN)_STRIP))
  $$(call SetIfEmpty, $1_SYSROOT_CFLAGS, $$($$($1_TOOLCHAIN)_SYSROOT_CFLAGS))
  $$(call SetIfEmpty, $1_SYSROOT_LDFLAGS, $$($$($1_TOOLCHAIN)_SYSROOT_LDFLAGS))

  $$(foreach d, $$($1_SRC), $$(if $$(wildcard $$d), , \
      $$(error SRC specified to SetupNativeCompilation $1 contains missing directory $$d)))

  # Find all files in the source trees. Preserve order.
  $1_SRCS := $$(foreach s, $$($1_SRC), $$(call CacheFind, $$(s)))
  $1_SRCS := $$(filter $$(NATIVE_SOURCE_EXTENSIONS), $$($1_SRCS))
  # Extract the C/C++ files.
  ifneq ($$($1_EXCLUDE_PATTERNS), )
    # We must not match the exclude pattern against the src root(s).
    $1_SRCS_WITHOUT_ROOTS := $$($1_SRCS)
    $$(foreach i, $$($1_SRC), $$(eval $1_SRCS_WITHOUT_ROOTS := $$(patsubst \
        $$i/%,%, $$($1_SRCS_WITHOUT_ROOTS))))
    $1_ALL_EXCLUDE_FILES :=  $$(call containing, $$($1_EXCLUDE_PATTERNS), \
        $$($1_SRCS_WITHOUT_ROOTS))
  endif
  ifneq ($$($1_EXCLUDE_FILES), )
    $1_ALL_EXCLUDE_FILES += $$($1_EXCLUDE_FILES)
  endif
  ifneq ($$($1_ALL_EXCLUDE_FILES), )
    $1_EXCLUDE_FILES_PAT := $$($1_ALL_EXCLUDE_FILES) \
        $$(foreach i, $$($1_SRC), $$(addprefix $$i/, $$($1_ALL_EXCLUDE_FILES)))
    $1_EXCLUDE_FILES_PAT := $$(addprefix %, $$($1_EXCLUDE_FILES_PAT))
    $1_SRCS := $$(filter-out $$($1_EXCLUDE_FILES_PAT), $$($1_SRCS))
  endif
  ifneq ($$($1_INCLUDE_FILES), )
    $1_INCLUDE_FILES_PAT := $$(foreach i, $$($1_SRC), $$(addprefix $$i/, $$($1_INCLUDE_FILES)))
    $1_SRCS := $$(filter $$($1_INCLUDE_FILES_PAT), $$($1_SRCS))
  endif
  # There can be only a single bin dir root, no need to foreach over the roots.
  $1_BINS := $$(wildcard $$($1_OBJECT_DIR)/*$(OBJ_SUFFIX))
  # Now we have a list of all c/c++ files to compile: $$($1_SRCS)
  # and we have a list of all existing object files: $$($1_BINS)

  # Prepend the source/bin path to the filter expressions. Then do the filtering.
  ifneq ($$($1_INCLUDES), )
    $1_SRC_INCLUDES := $$(foreach i, $$($1_SRC), $$(addprefix $$i/, $$(addsuffix /%, $$($1_INCLUDES))))
    $1_SRCS := $$(filter $$($1_SRC_INCLUDES), $$($1_SRCS))
  endif
  ifneq ($$($1_EXCLUDES), )
    $1_SRC_EXCLUDES := $$(addsuffix /%, $$($1_EXCLUDES))
    $1_SRC_EXCLUDES += $$(foreach i, $$($1_SRC), $$(addprefix $$i/, $$(addsuffix /%, $$($1_EXCLUDES))))
    $1_SRCS := $$(filter-out $$($1_SRC_EXCLUDES), $$($1_SRCS))
  endif

  $1_SRCS += $$($1_EXTRA_FILES)

  ifeq ($$($1_SRCS), )
    $$(error No sources found for $1 when looking inside the dirs $$($1_SRC))
  endif

  # Calculate the expected output from compiling the sources
  $1_EXPECTED_OBJS_FILENAMES := $$(call replace_with_obj_extension, $$(notdir $$($1_SRCS)))
  $1_EXPECTED_OBJS := $$(addprefix $$($1_OBJECT_DIR)/, $$($1_EXPECTED_OBJS_FILENAMES))
  # Are there too many object files on disk? Perhaps because some source file was removed?
  $1_SUPERFLOUS_OBJS := $$(sort $$(filter-out $$($1_EXPECTED_OBJS), $$($1_BINS)))
  # Clean out the superfluous object files.
  ifneq ($$($1_SUPERFLUOUS_OBJS), )
    $$(shell $(RM) -f $$($1_SUPERFLUOUS_OBJS))
  endif
  # Sort to remove dupliates and provide a reproducable order on the input files to the linker.
  $1_ALL_OBJS := $$(sort $$($1_EXPECTED_OBJS) $$($1_EXTRA_OBJECT_FILES))

  # Pickup extra OPENJDK_TARGET_OS_TYPE, OPENJDK_TARGET_OS, and/or OPENJDK_TARGET_OS plus
  # OPENJDK_TARGET_CPU pair dependent variables for CFLAGS.
  $1_EXTRA_CFLAGS := $$($1_CFLAGS_$(OPENJDK_TARGET_OS_TYPE)) $$($1_CFLAGS_$(OPENJDK_TARGET_OS)) \
      $$($1_CFLAGS_$(OPENJDK_TARGET_OS)_$(OPENJDK_TARGET_CPU))
  ifneq ($(DEBUG_LEVEL), release)
    # Pickup extra debug dependent variables for CFLAGS
    $1_EXTRA_CFLAGS += $$($1_CFLAGS_debug)
    $1_EXTRA_CFLAGS += $$($1_CFLAGS_$(OPENJDK_TARGET_OS_TYPE)_debug)
    $1_EXTRA_CFLAGS += $$($1_CFLAGS_$(OPENJDK_TARGET_OS)_debug)
    $1_EXTRA_CFLAGS += $$($1_CFLAGS_$(OPENJDK_TARGET_OS)_$(OPENJDK_TARGET_CPU)_debug)
  else
    $1_EXTRA_CFLAGS += $$($1_CFLAGS_release)
    $1_EXTRA_CFLAGS += $$($1_CFLAGS_$(OPENJDK_TARGET_OS_TYPE)_release)
    $1_EXTRA_CFLAGS += $$($1_CFLAGS_$(OPENJDK_TARGET_OS)_release)
    $1_EXTRA_CFLAGS += $$($1_CFLAGS_$(OPENJDK_TARGET_OS)_$(OPENJDK_TARGET_CPU)_release)
  endif

  # Pickup extra OPENJDK_TARGET_OS_TYPE and/or OPENJDK_TARGET_OS dependent variables for CXXFLAGS.
  $1_EXTRA_CXXFLAGS := $$($1_CXXFLAGS_$(OPENJDK_TARGET_OS_TYPE)) $$($1_CXXFLAGS_$(OPENJDK_TARGET_OS))
  ifneq ($(DEBUG_LEVEL), release)
    # Pickup extra debug dependent variables for CXXFLAGS
    $1_EXTRA_CXXFLAGS += $$($1_CXXFLAGS_debug)
    $1_EXTRA_CXXFLAGS += $$($1_CXXFLAGS_$(OPENJDK_TARGET_OS_TYPE)_debug)
    $1_EXTRA_CXXFLAGS += $$($1_CXXFLAGS_$(OPENJDK_TARGET_OS)_debug)
  else
    $1_EXTRA_CXXFLAGS += $$($1_CXXFLAGS_release)
    $1_EXTRA_CXXFLAGS += $$($1_CXXFLAGS_$(OPENJDK_TARGET_OS_TYPE)_release)
    $1_EXTRA_CXXFLAGS += $$($1_CXXFLAGS_$(OPENJDK_TARGET_OS)_release)
  endif

  # If no C++ flags are explicitly set, default to using the C flags.
  # After that, we can set additional C++ flags that should not interfere
  # with the mechanism for copying the C flags by default.
  ifeq ($$($1_CXXFLAGS), )
    $1_CXXFLAGS := $$($1_CFLAGS)
  endif
  ifeq ($$(strip $$($1_EXTRA_CXXFLAGS)), )
    $1_EXTRA_CXXFLAGS := $$($1_EXTRA_CFLAGS)
  endif

  ifeq ($(COMPILE_WITH_DEBUG_SYMBOLS), true)
    $1_EXTRA_CFLAGS += $$(CFLAGS_DEBUG_SYMBOLS)
    $1_EXTRA_CXXFLAGS += $$(CFLAGS_DEBUG_SYMBOLS)
    $1_EXTRA_ASFLAGS += $$(ASFLAGS_DEBUG_SYMBOLS)
  endif

  ifneq ($$($1_REORDER), )
    $1_EXTRA_CFLAGS += $$(C_FLAG_REORDER)
    $1_EXTRA_CXXFLAGS += $$(C_FLAG_REORDER)
  endif

  # Pass the library name for static JNI library naming
  ifeq ($$($1_TYPE), STATIC_LIBRARY)
    $1_EXTRA_CFLAGS += -DLIBRARY_NAME=$$($1_NAME)
    $1_EXTRA_CXXFLAGS += -DLIBRARY_NAME=$$($1_NAME)
  endif

  # Pick up disabled warnings, if possible on this platform.
  ifneq ($(DISABLE_WARNING_PREFIX), )
    $1_EXTRA_CFLAGS += $$(addprefix $(DISABLE_WARNING_PREFIX), \
        $$(DISABLED_WARNINGS) \
        $$(DISABLED_WARNINGS_C) \
        $$($1_DISABLED_WARNINGS_$(TOOLCHAIN_TYPE)) \
        $$($1_DISABLED_WARNINGS_C_$(TOOLCHAIN_TYPE)))
    $1_EXTRA_CXXFLAGS += $$(addprefix $(DISABLE_WARNING_PREFIX), \
        $$(DISABLED_WARNINGS) \
        $$(DISABLED_WARNINGS_CXX) \
        $$($1_DISABLED_WARNINGS_$(TOOLCHAIN_TYPE)) \
        $$($1_DISABLED_WARNINGS_CXX_$(TOOLCHAIN_TYPE)))
  endif

  # Check if warnings should be considered errors.
  # Pick first binary and toolchain specific, then binary specific, then general setting.
  ifeq ($$($1_WARNINGS_AS_ERRORS_$(TOOLCHAIN_TYPE)), )
    ifeq ($$($1_WARNINGS_AS_ERRORS), )
      $1_WARNINGS_AS_ERRORS_$(TOOLCHAIN_TYPE) := $$(WARNINGS_AS_ERRORS)
    else
      $1_WARNINGS_AS_ERRORS_$(TOOLCHAIN_TYPE) := $$($1_WARNINGS_AS_ERRORS)
    endif
  endif

  ifeq ($$($1_WARNINGS_AS_ERRORS_$(TOOLCHAIN_TYPE)), true)
    $1_EXTRA_CFLAGS += $(CFLAGS_WARNINGS_ARE_ERRORS)
    $1_EXTRA_CXXFLAGS += $(CFLAGS_WARNINGS_ARE_ERRORS)
    $1_EXTRA_LDFLAGS += $(LDFLAGS_WARNINGS_ARE_ERRORS)
  endif

  ifeq (NONE, $$($1_OPTIMIZATION))
    $1_OPT_CFLAGS := $(C_O_FLAG_NONE)
    $1_OPT_CXXFLAGS := $(CXX_O_FLAG_NONE)
  else ifeq (LOW, $$($1_OPTIMIZATION))
    $1_OPT_CFLAGS := $(C_O_FLAG_NORM)
    $1_OPT_CXXFLAGS := $(CXX_O_FLAG_NORM)
  else ifeq (HIGH, $$($1_OPTIMIZATION))
    $1_OPT_CFLAGS := $(C_O_FLAG_HI)
    $1_OPT_CXXFLAGS := $(CXX_O_FLAG_HI)
  else ifeq (HIGHEST, $$($1_OPTIMIZATION))
    $1_OPT_CFLAGS := $(C_O_FLAG_HIGHEST)
    $1_OPT_CXXFLAGS := $(CXX_O_FLAG_HIGHEST)
  else ifeq (HIGHEST_JVM, $$($1_OPTIMIZATION))
    $1_OPT_CFLAGS := $(C_O_FLAG_HIGHEST_JVM)
    $1_OPT_CXXFLAGS := $(CXX_O_FLAG_HIGHEST_JVM)
  else ifeq (SIZE, $$($1_OPTIMIZATION))
    $1_OPT_CFLAGS := $(C_O_FLAG_SIZE)
    $1_OPT_CXXFLAGS := $(CXX_O_FLAG_SIZE)
  else ifneq (, $$($1_OPTIMIZATION))
    $$(error Unknown value for OPTIMIZATION: $$($1_OPTIMIZATION))
  endif

  $1_BUILD_INFO := $$($1_OBJECT_DIR)/_build-info.marker

  # Track variable changes for all variables that affect the compilation command
  # lines for all object files in this setup. This includes at least all the
  # variables used in the call to add_native_source below.
  $1_COMPILE_VARDEPS := $$($1_CFLAGS) $$($1_EXTRA_CFLAGS) $$($1_SYSROOT_CFLAGS) \
      $$($1_CXXFLAGS) $$($1_EXTRA_CXXFLAGS) $$($1_OPT_CFLAGS) $$($1_OPT_CXXFLAGS) \
      $$($1_CC) $$($1_CXX) $$($1_AS) $$($1_ASFLAGS)
  $1_COMPILE_VARDEPS_FILE := $$(call DependOnVariable, $1_COMPILE_VARDEPS, \
      $$($1_OBJECT_DIR)/$$($1_NOSUFFIX).comp.vardeps)

  ifneq ($$($1_PRECOMPILED_HEADER), )
    ifeq ($(USE_PRECOMPILED_HEADER), true)
      ifeq ($(TOOLCHAIN_TYPE), microsoft)
        $1_PCH_FILE := $$($1_OBJECT_DIR)/$1.pch
        $1_GENERATED_PCH_SRC := $$($1_OBJECT_DIR)/$1_pch.cpp
        $1_GENERATED_PCH_OBJ := $$($1_OBJECT_DIR)/$1_pch.obj

        $$(eval $$(call SetupCompileNativeFile, $1_$$(notdir $$($1_GENERATED_PCH_SRC)), \
            FILE := $$($1_GENERATED_PCH_SRC), \
            BASE := $1, \
            EXTRA_CXXFLAGS := -Fp$$($1_PCH_FILE) -Yc$$(notdir $$($1_PRECOMPILED_HEADER)), \
            DISABLE_THIS_FILE_DEFINE := true, \
        ))

        $1_USE_PCH_FLAGS := \
            -Fp$$($1_PCH_FILE) -Yu$$(notdir $$($1_PRECOMPILED_HEADER))

        $$($1_ALL_OBJS): $$($1_GENERATED_PCH_OBJ)

        # Explicitly add the pch obj file first to ease comparing to old
        # hotspot build.
        $1_ALL_OBJS := $$($1_GENERATED_PCH_OBJ) $$($1_ALL_OBJS)

        $$($1_GENERATED_PCH_SRC):
		$(ECHO) "#include \"$$(notdir $$($1_PRECOMPILED_HEADER))\"" > $$@

      else ifneq ($(findstring $(TOOLCHAIN_TYPE), gcc clang), )
        ifeq ($(TOOLCHAIN_TYPE), gcc)
          $1_PCH_FILE := $$($1_OBJECT_DIR)/precompiled/$$(notdir $$($1_PRECOMPILED_HEADER)).gch
          $1_USE_PCH_FLAGS := -I$$($1_OBJECT_DIR)/precompiled
        else ifeq ($(TOOLCHAIN_TYPE), clang)
          $1_PCH_FILE := $$($1_OBJECT_DIR)/precompiled/$$(notdir $$($1_PRECOMPILED_HEADER)).pch
          $1_USE_PCH_FLAGS := -include-pch $$($1_PCH_FILE)
        endif
        $1_PCH_DEP := $$($1_PCH_FILE).d
        $1_PCH_DEP_TARGETS := $$($1_PCH_FILE).d.targets

        -include $$($1_PCH_DEP)
        -include $$($1_PCH_DEP_TARGETS)

        $1_PCH_COMMAND := $$($1_CC) $$($1_CFLAGS) $$($1_EXTRA_CFLAGS) $$($1_SYSROOT_CFLAGS) \
            $$($1_OPT_CFLAGS) -x c++-header -c $(C_FLAG_DEPS) $$($1_PCH_DEP)

        $$($1_PCH_FILE): $$($1_PRECOMPILED_HEADER) $$($1_COMPILE_VARDEPS_FILE)
		$$(call LogInfo, Generating precompiled header)
		$$(call MakeDir, $$(@D))
		$$(call ExecuteWithLog, $$@, $$($1_PCH_COMMAND) $$< -o $$@)
		$(SED) $(DEPENDENCY_TARGET_SED_PATTERN) $$($1_PCH_DEP) > $$($1_PCH_DEP_TARGETS)

        $$($1_ALL_OBJS): $$($1_PCH_FILE)

        # Generate the corresponding compile_commands.json fragment.
        $1_PCH_FILE_JSON := $$(MAKESUPPORT_OUTPUTDIR)/compile-commands/$$(subst /,_,$$(subst \
            $$(OUTPUTDIR)/,,$$($1_PCH_FILE))).json
        $1_ALL_OBJS_JSON += $$($1_PCH_FILE_JSON)

        $$($1_PCH_FILE_JSON): $$($1_PRECOMPILED_HEADER) $$($1_COMPILE_VARDEPS_FILE)
		$$(call WriteCompileCommandsFragment, $$@, $$(PWD), $$<, \
		    $$($1_PCH_COMMAND) $$< -o $$($1_PCH_FILE))
      endif
    endif
  endif

  # Now call SetupCompileNativeFile for each source file we are going to compile.
  $$(foreach file, $$($1_SRCS), \
      $$(eval $$(call SetupCompileNativeFile, $1_$$(notdir $$(file)),\
          FILE := $$(file), \
          BASE := $1, \
      )) \
  )

  # Setup rule for printing progress info when compiling source files.
  # This is a rough heuristic and may not always print accurate information.
  $$($1_BUILD_INFO): $$($1_SRCS) $$($1_COMPILE_VARDEPS_FILE)
        ifeq ($$(wildcard $$($1_TARGET)), )
	  $(ECHO) 'Creating $$(subst $$(OUTPUTDIR)/,,$$($1_TARGET)) from $$(words \
	      $$(filter-out %.vardeps, $$?)) file(s)'
        else
	  $(ECHO) $$(strip 'Updating $$(subst $$(OUTPUTDIR)/,,$$($1_TARGET))' \
	      $$(if $$(filter-out %.vardeps, $$?), \
	        'due to $$(words $$(filter-out %.vardeps, $$?)) file(s)', \
	      $$(if $$(filter %.vardeps, $$?), 'due to makefile changes')))
        endif
	$(TOUCH) $$@

  # On windows we need to create a resource file
  ifeq ($(call isTargetOs, windows), true)
    ifneq ($$($1_VERSIONINFO_RESOURCE), )
      $1_RES := $$($1_OBJECT_DIR)/$$($1_BASENAME).res
      $1_RES_DEP := $$($1_RES).d
      $1_RES_DEP_TARGETS := $$($1_RES).d.targets
      -include $$($1_RES_DEP)
      -include $$($1_RES_DEP_TARGETS)

      $1_RES_VARDEPS := $$($1_RC) $$($1_RC_FLAGS)
      $1_RES_VARDEPS_FILE := $$(call DependOnVariable, $1_RES_VARDEPS, \
          $$($1_RES).vardeps)

      $$($1_RES): $$($1_VERSIONINFO_RESOURCE) $$($1_RES_VARDEPS_FILE)
		$$(call LogInfo, Compiling resource $$(notdir $$($1_VERSIONINFO_RESOURCE)) (for $$($1_BASENAME)))
		$$(call MakeDir, $$(@D) $$($1_OBJECT_DIR))
		$$(call ExecuteWithLog, $$@, \
		    $$($1_RC) $$($1_RC_FLAGS) $$($1_SYSROOT_CFLAGS) $(CC_OUT_OPTION)$$@ \
		    $$($1_VERSIONINFO_RESOURCE) 2>&1 )
                # Windows RC compiler does not support -showIncludes, so we mis-use CL
                # for this. Filter out RC specific arguments that are unknown to CL.
                # For some unknown reason, in this case CL actually outputs the show
                # includes to stderr so need to redirect it to hide the output from the
                # main log.
		$$(call ExecuteWithLog, $$($1_RES_DEP).obj, \
		    $$($1_CC) $$(filter-out -l%, $$($1_RC_FLAGS)) \
		        $$($1_SYSROOT_CFLAGS) -showIncludes -nologo -TC \
		        $(CC_OUT_OPTION)$$($1_RES_DEP).obj -P -Fi$$($1_RES_DEP).pp \
		        $$($1_VERSIONINFO_RESOURCE)) 2>&1 \
		    | $(TR) -d '\r' | $(GREP) -v -e "^Note: including file:" \
		        -e "^$$(notdir $$($1_VERSIONINFO_RESOURCE))$$$$" || test "$$$$?" = "1" ; \
		$(ECHO) $$($1_RES): \\ > $$($1_RES_DEP) ; \
		$(SED) $(WINDOWS_SHOWINCLUDE_SED_PATTERN) $$($1_RES_DEP).obj.log >> $$($1_RES_DEP) ; \
		$(SED) $(DEPENDENCY_TARGET_SED_PATTERN) $$($1_RES_DEP) > $$($1_RES_DEP_TARGETS)
    endif
  endif

  ifneq ($(DISABLE_MAPFILES), true)
    $1_REAL_MAPFILE := $$($1_MAPFILE)
    ifeq ($(call isTargetOs, windows), false)
      ifneq ($$($1_REORDER), )
        $1_REAL_MAPFILE := $$($1_OBJECT_DIR)/mapfile

        $$($1_REAL_MAPFILE) : $$($1_MAPFILE) $$($1_REORDER)
		$$(call MakeDir, $$(@D))
		$$(CP) $$($1_MAPFILE) $$@.tmp
		$$(SED) -e 's=OUTPUTDIR=$$($1_OBJECT_DIR)=' $$($1_REORDER) >> $$@.tmp
		$$(MV) $$@.tmp $$@
      endif
    endif
  endif

  # Pickup extra OPENJDK_TARGET_OS_TYPE and/or OPENJDK_TARGET_OS dependent variables
  # for LDFLAGS and LIBS
  $1_EXTRA_LDFLAGS += $$($1_LDFLAGS_$(OPENJDK_TARGET_OS_TYPE)) $$($1_LDFLAGS_$(OPENJDK_TARGET_OS))
  $1_EXTRA_LIBS += $$($1_LIBS_$(OPENJDK_TARGET_OS_TYPE)) $$($1_LIBS_$(OPENJDK_TARGET_OS))
  ifneq ($$($1_REAL_MAPFILE), )
    $1_EXTRA_LDFLAGS += $(call SET_SHARED_LIBRARY_MAPFILE,$$($1_REAL_MAPFILE))
  endif

  # Need to make sure TARGET is first on list
  $1 := $$($1_TARGET)

  ifneq ($$($1_COPY_DEBUG_SYMBOLS), false)
    $1_COPY_DEBUG_SYMBOLS := $(COPY_DEBUG_SYMBOLS)
  endif

  ifneq ($$($1_ZIP_EXTERNAL_DEBUG_SYMBOLS), false)
    $1_ZIP_EXTERNAL_DEBUG_SYMBOLS := $(ZIP_EXTERNAL_DEBUG_SYMBOLS)
  endif

  ifeq ($$($1_COPY_DEBUG_SYMBOLS), true)
    ifneq ($$($1_DEBUG_SYMBOLS), false)
      $$(call SetIfEmpty, $1_SYMBOLS_DIR, $$($1_OUTPUT_DIR))
      # Only copy debug symbols for dynamic libraries and programs.
      ifneq ($$($1_TYPE), STATIC_LIBRARY)
        # Generate debuginfo files.
<<<<<<< HEAD
        ifeq ($(OPENJDK_TARGET_OS), windows)
          $1_EXTRA_LDFLAGS += -debug "-pdb:$$($1_SYMBOLS_DIR)/$$($1_NOSUFFIX).pdb" \
              "-map:$$($1_SYMBOLS_DIR)/$$($1_NOSUFFIX).map"
          $1_DEBUGINFO_FILES := $$($1_SYMBOLS_DIR)/$$($1_NOSUFFIX).pdb \
              $$($1_SYMBOLS_DIR)/$$($1_NOSUFFIX).map

        else ifneq ($(findstring $(OPENJDK_TARGET_OS), linux solaris), )
          $1_DEBUGINFO_FILES := $$($1_SYMBOLS_DIR)/$$($1_NOSUFFIX).debuginfo
=======
        ifeq ($(call isTargetOs, windows), true)
          $1_EXTRA_LDFLAGS += -debug "-pdb:$$($1_OUTPUT_DIR)/$$($1_NOSUFFIX).pdb" \
              "-map:$$($1_OUTPUT_DIR)/$$($1_NOSUFFIX).map"
          $1_DEBUGINFO_FILES := $$($1_OUTPUT_DIR)/$$($1_NOSUFFIX).pdb \
              $$($1_OUTPUT_DIR)/$$($1_NOSUFFIX).map

        else ifeq ($(call isTargetOs, linux solaris), true)
          $1_DEBUGINFO_FILES := $$($1_OUTPUT_DIR)/$$($1_NOSUFFIX).debuginfo
>>>>>>> 82188720
          # Setup the command line creating debuginfo files, to be run after linking.
          # It cannot be run separately since it updates the original target file
          $1_CREATE_DEBUGINFO_CMDS := \
              $$($1_OBJCOPY) --only-keep-debug $$($1_TARGET) $$($1_DEBUGINFO_FILES) $$(NEWLINE) \
              $(CD) $$($1_SYMBOLS_DIR) && \
                  $$($1_OBJCOPY) --add-gnu-debuglink=$$($1_DEBUGINFO_FILES) $$($1_TARGET)

        else ifeq ($(call isTargetOs, macosx), true)
          $1_DEBUGINFO_FILES := \
              $$($1_SYMBOLS_DIR)/$$($1_BASENAME).dSYM/Contents/Info.plist \
              $$($1_SYMBOLS_DIR)/$$($1_BASENAME).dSYM/Contents/Resources/DWARF/$$($1_BASENAME)
          $1_CREATE_DEBUGINFO_CMDS := \
<<<<<<< HEAD
              $(DSYMUTIL) --out $$($1_SYMBOLS_DIR)/$$($1_BASENAME).dSYM $$($1_TARGET)
        endif # OPENJDK_TARGET_OS
=======
              $(DSYMUTIL) --out $$($1_OUTPUT_DIR)/$$($1_BASENAME).dSYM $$($1_TARGET)
        endif
>>>>>>> 82188720

        # Since the link rule creates more than one file that we want to track,
        # we have to use some tricks to get make to cooperate. To properly
        # trigger downstream dependants of $$($1_DEBUGINFO_FILES), we must have
        # a recipe in the rule below. To avoid rerunning the recipe every time
        # have it touch the target. If a debuginfo file is deleted by something
        # external, explicitly delete the TARGET to trigger a rebuild of both.
        ifneq ($$(wildcard $$($1_DEBUGINFO_FILES)), $$($1_DEBUGINFO_FILES))
          $$(call LogDebug, Deleting $$($1_BASENAME) because debuginfo files are missing)
          $$(shell $(RM) $$($1_TARGET))
        endif
        $$($1_DEBUGINFO_FILES): $$($1_TARGET)
		$$(if $$(CORRECT_FUNCTION_IN_RECIPE_EVALUATION), \
		  $$(if $$(wildcard $$@), , $$(error $$@ was not created for $$<)) \
		)
		$(TOUCH) $$@

        $1 += $$($1_DEBUGINFO_FILES)

        ifeq ($$($1_ZIP_EXTERNAL_DEBUG_SYMBOLS), true)
          $1_DEBUGINFO_ZIP := $$($1_SYMBOLS_DIR)/$$($1_NOSUFFIX).diz
          $1 += $$($1_DEBUGINFO_ZIP)

          # The dependency on TARGET is needed for debuginfo files
          # to be rebuilt properly.
          $$($1_DEBUGINFO_ZIP): $$($1_DEBUGINFO_FILES) $$($1_TARGET)
		$(CD) $$($1_SYMBOLS_DIR) && \
		    $(ZIPEXE) -q -r $$@ $$(subst $$($1_SYMBOLS_DIR)/,, $$($1_DEBUGINFO_FILES))

        endif
       endif # !STATIC_LIBRARY
    endif # $1_DEBUG_SYMBOLS != false
  endif # COPY_DEBUG_SYMBOLS

  # Unless specifically set, stripping should only happen if symbols are also
  # being copied.
  $$(call SetIfEmpty, $1_STRIP_SYMBOLS, $$($1_COPY_DEBUG_SYMBOLS))

  ifneq ($$($1_STRIP_SYMBOLS), false)
    ifneq ($$($1_STRIP), )
      # Default to using the global STRIPFLAGS. Allow for overriding with an empty value
      $1_STRIPFLAGS ?= $(STRIPFLAGS)
      $1_STRIP_CMD := $$($1_STRIP) $$($1_STRIPFLAGS) $$($1_TARGET)
    endif
  endif

  ifeq ($$($1_TYPE), STATIC_LIBRARY)
    $1_VARDEPS := $$($1_AR) $$($1_ARFLAGS) $$($1_LIBS) \
        $$($1_EXTRA_LIBS)
    $1_VARDEPS_FILE := $$(call DependOnVariable, $1_VARDEPS, \
        $$($1_OBJECT_DIR)/$$($1_NOSUFFIX).vardeps)

    # Generating a static library, ie object file archive.
    ifeq ($(STATIC_BUILD), true)
      ifeq ($$($1_USE_MAPFILE_FOR_SYMBOLS), true)
        STATIC_MAPFILE_DEP := $$($1_MAPFILE)
      endif
    endif

    $1_TARGET_DEPS := $$($1_ALL_OBJS) $$($1_RES) $$($1_VARDEPS_FILE) $$(STATIC_MAPFILE_DEP)

    $$($1_TARGET): $$($1_TARGET_DEPS)
	$$(call LogInfo, Building static library $$($1_BASENAME))
	$$(call MakeDir, $$($1_OUTPUT_DIR) $$($1_SYMBOLS_DIR))
	$$(call ExecuteWithLog, $$($1_OBJECT_DIR)/$$($1_SAFE_NAME)_link, \
	    $$($1_AR) $$($1_ARFLAGS) $(AR_OUT_OPTION)$$($1_TARGET) $$($1_ALL_OBJS) \
	        $$($1_RES))
        ifeq ($(STATIC_BUILD), true)
          ifeq ($$($1_USE_MAPFILE_FOR_SYMBOLS), true)
	    $(CP) $$($1_MAPFILE) $$(@D)/$$(basename $$(@F)).symbols
          else
	    $(GetSymbols)
          endif
        endif
  else
    # A shared dynamic library or an executable binary has been specified
    ifeq ($$($1_TYPE), LIBRARY)
      # Generating a dynamic library.
      $1_EXTRA_LDFLAGS += $$(call SET_SHARED_LIBRARY_NAME,$$($1_BASENAME))

      # Create loadmap on AIX. Helps in diagnosing some problems.
      ifneq ($(COMPILER_BINDCMD_FILE_FLAG), )
        $1_EXTRA_LDFLAGS += $(COMPILER_BINDCMD_FILE_FLAG)$$($1_OBJECT_DIR)/$$($1_NOSUFFIX).loadmap
      endif
    endif

    ifeq ($(call isTargetOs, windows), true)
      ifeq ($$($1_EMBED_MANIFEST), true)
        $1_EXTRA_LDFLAGS += -manifest:embed
      endif

      $1_IMPORT_LIBRARY := $$($1_OBJECT_DIR)/$$($1_NAME).lib
      $1_EXTRA_LDFLAGS += "-implib:$$($1_IMPORT_LIBRARY)"
      ifeq ($$($1_TYPE), LIBRARY)
        # To properly trigger downstream dependants of the import library, just as
        # for debug files, we must have a recipe in the rule. To avoid rerunning
        # the recipe every time have it touch the target. If an import library
        # file is deleted by something external, explicitly delete the target to
        # trigger a rebuild of both.
        ifneq ($$(wildcard $$($1_IMPORT_LIBRARY)), $$($1_IMPORT_LIBRARY))
          $$(call LogDebug, Deleting $$($1_BASENAME) because import library is missing)
          $$(shell $(RM) $$($1_TARGET))
        endif
        $$($1_IMPORT_LIBRARY): $$($1_TARGET)
		$$(if $$(CORRECT_FUNCTION_IN_RECIPE_EVALUATION), \
		  $$(if $$(wildcard $$@), , $$(error $$@ was not created for $$<)) \
		)
		$(TOUCH) $$@
      endif
    endif

    $1_VARDEPS := $$($1_LD) $$($1_SYSROOT_LDFLAGS) $$($1_LDFLAGS) $$($1_EXTRA_LDFLAGS) \
        $$(GLOBAL_LIBS) $$($1_LIBS) $$($1_EXTRA_LIBS) $$($1_MT) \
        $$($1_CODESIGN) $$($1_CREATE_DEBUGINFO_CMDS) $$($1_MANIFEST_VERSION) \
        $$($1_STRIP_CMD)
    $1_VARDEPS_FILE := $$(call DependOnVariable, $1_VARDEPS, \
        $$($1_OBJECT_DIR)/$$($1_NOSUFFIX).vardeps)

    $1_LD_OBJ_ARG := $$($1_ALL_OBJS)

    # If there are many object files, use an @-file...
    ifneq ($$(word 17, $$($1_ALL_OBJS)), )
      $1_OBJ_FILE_LIST := $$($1_OBJECT_DIR)/_$1_objectfilenames.txt
      ifneq ($(COMPILER_COMMAND_FILE_FLAG), )
        $1_LD_OBJ_ARG := $(COMPILER_COMMAND_FILE_FLAG)$$($1_OBJ_FILE_LIST)
      else
        # ...except for toolchains which don't support them.
        $1_LD_OBJ_ARG := `cat $$($1_OBJ_FILE_LIST)`
      endif
    endif

    # Unfortunately the @-file trick does not work reliably when using clang.
    # Clang does not propagate the @-file parameter to the ld sub process, but
    # instead puts the full content on the command line. At least the llvm ld
    # does not even support an @-file.
    #
    # When linking a large amount of object files, we risk hitting the limit
    # of the command line length even on posix systems if the path length of
    # the output dir is very long due to our use of absolute paths. To
    # mitigate this, use paths relative to the output dir when linking over
    # 500 files with clang and the output dir path is deep.
    ifneq ($$(word 500, $$($1_ALL_OBJS)), )
      ifeq ($$(TOOLCHAIN_TYPE), clang)
        # There is no strlen function in make, but checking path depth is a
        # reasonable approximation.
        ifneq ($$(word 10, $$(subst /, ,$$(OUTPUTDIR))), )
          $1_LINK_OBJS_RELATIVE := true
          $1_ALL_OBJS_RELATIVE := $$(patsubst $$(OUTPUTDIR)/%, %, $$($1_ALL_OBJS))
        endif
      endif
    endif

    $1_TARGET_DEPS := $$($1_ALL_OBJS) $$($1_RES) $$($1_MANIFEST) \
        $$($1_REAL_MAPFILE) $$($1_VARDEPS_FILE)

    $$($1_TARGET): $$($1_TARGET_DEPS)
                ifneq ($$($1_OBJ_FILE_LIST), )
                  ifeq ($$($1_LINK_OBJS_RELATIVE), true)
		    $$(eval $$(call ListPathsSafely, $1_ALL_OBJS_RELATIVE, $$($1_OBJ_FILE_LIST)))
                  else
		    $$(eval $$(call ListPathsSafely, $1_ALL_OBJS, $$($1_OBJ_FILE_LIST)))
                  endif
                endif
                # Keep as much as possible on one execution line for best performance
                # on Windows
		$$(call LogInfo, Linking $$($1_BASENAME))
<<<<<<< HEAD
		$$(call MakeDir, $$($1_OUTPUT_DIR) $$($1_SYMBOLS_DIR))
                ifeq ($(OPENJDK_TARGET_OS), windows)
=======
                ifeq ($(call isTargetOs, windows), true)
>>>>>>> 82188720
		  $$(call ExecuteWithLog, $$($1_OBJECT_DIR)/$$($1_SAFE_NAME)_link, \
		      $$($1_LD) $$($1_LDFLAGS) $$($1_EXTRA_LDFLAGS) $$($1_SYSROOT_LDFLAGS) \
		          $(LD_OUT_OPTION)$$($1_TARGET) $$($1_LD_OBJ_ARG) $$($1_RES) $$(GLOBAL_LIBS) \
		          $$($1_LIBS) $$($1_EXTRA_LIBS)) \
		      | $(GREP) -v "^   Creating library .*\.lib and object .*\.exp" || \
		          test "$$$$?" = "1" ; \
		  $$($1_CREATE_DEBUGINFO_CMDS)
		  $$($1_STRIP_CMD)
                else
		  $$(call ExecuteWithLog, $$($1_OBJECT_DIR)/$$($1_SAFE_NAME)_link, \
		      $$(if $$($1_LINK_OBJS_RELATIVE), $$(CD) $$(OUTPUTDIR) ; ) \
		      $$($1_LD) $$($1_LDFLAGS) $$($1_EXTRA_LDFLAGS) $$($1_SYSROOT_LDFLAGS) \
		          $(LD_OUT_OPTION)$$($1_TARGET) $$($1_LD_OBJ_ARG) $$($1_RES) $$(GLOBAL_LIBS) \
		          $$($1_LIBS) $$($1_EXTRA_LIBS)) ; \
		  $$($1_CREATE_DEBUGINFO_CMDS)
		  $$($1_STRIP_CMD)
                endif
                ifeq ($(call isTargetOs, windows), true)
                  ifneq ($$($1_MANIFEST), )
		    $$($1_MT) -nologo -manifest $$($1_MANIFEST) -identity:"$$($1_NAME).exe, version=$$($1_MANIFEST_VERSION)" -outputresource:$$@;#1
                  endif
                endif
                # This only works if the openjdk_codesign identity is present on the system. Let
                # silently fail otherwise.
                ifneq ($(CODESIGN), )
                  ifneq ($$($1_CODESIGN), )
		    $(CODESIGN) -s openjdk_codesign $$@
                  endif
                endif
  endif

  ifeq ($(GENERATE_COMPILE_COMMANDS_ONLY), true)
    $1 := $$($1_ALL_OBJS_JSON)
  endif
endef

endif # _NATIVE_COMPILATION_GMK<|MERGE_RESOLUTION|>--- conflicted
+++ resolved
@@ -1,5 +1,5 @@
 #
-# Copyright (c) 2011, 2019, Oracle and/or its affiliates. All rights reserved.
+# Copyright (c) 2011, 2018, Oracle and/or its affiliates. All rights reserved.
 # DO NOT ALTER OR REMOVE COPYRIGHT NOTICES OR THIS FILE HEADER.
 #
 # This code is free software; you can redistribute it and/or modify it
@@ -390,7 +390,6 @@
 #   ARFLAGS the archiver flags to be used
 #   OBJECT_DIR the directory where we store the object files
 #   OUTPUT_DIR the directory where the resulting binary is put
-#   SYMBOLS_DIR the directory where the debug symbols are put, defaults to OUTPUT_DIR
 #   INCLUDES only pick source from these directories
 #   EXCLUDES do not pick source from these directories
 #   INCLUDE_FILES only compile exactly these files!
@@ -501,6 +500,8 @@
   $$(call SetIfEmpty, $1_SYSROOT_CFLAGS, $$($$($1_TOOLCHAIN)_SYSROOT_CFLAGS))
   $$(call SetIfEmpty, $1_SYSROOT_LDFLAGS, $$($$($1_TOOLCHAIN)_SYSROOT_LDFLAGS))
 
+  # Make sure the dirs exist.
+  $$(call MakeDir, $$($1_OBJECT_DIR) $$($1_OUTPUT_DIR))
   $$(foreach d, $$($1_SRC), $$(if $$(wildcard $$d), , \
       $$(error SRC specified to SetupNativeCompilation $1 contains missing directory $$d)))
 
@@ -841,20 +842,9 @@
 
   ifeq ($$($1_COPY_DEBUG_SYMBOLS), true)
     ifneq ($$($1_DEBUG_SYMBOLS), false)
-      $$(call SetIfEmpty, $1_SYMBOLS_DIR, $$($1_OUTPUT_DIR))
       # Only copy debug symbols for dynamic libraries and programs.
       ifneq ($$($1_TYPE), STATIC_LIBRARY)
         # Generate debuginfo files.
-<<<<<<< HEAD
-        ifeq ($(OPENJDK_TARGET_OS), windows)
-          $1_EXTRA_LDFLAGS += -debug "-pdb:$$($1_SYMBOLS_DIR)/$$($1_NOSUFFIX).pdb" \
-              "-map:$$($1_SYMBOLS_DIR)/$$($1_NOSUFFIX).map"
-          $1_DEBUGINFO_FILES := $$($1_SYMBOLS_DIR)/$$($1_NOSUFFIX).pdb \
-              $$($1_SYMBOLS_DIR)/$$($1_NOSUFFIX).map
-
-        else ifneq ($(findstring $(OPENJDK_TARGET_OS), linux solaris), )
-          $1_DEBUGINFO_FILES := $$($1_SYMBOLS_DIR)/$$($1_NOSUFFIX).debuginfo
-=======
         ifeq ($(call isTargetOs, windows), true)
           $1_EXTRA_LDFLAGS += -debug "-pdb:$$($1_OUTPUT_DIR)/$$($1_NOSUFFIX).pdb" \
               "-map:$$($1_OUTPUT_DIR)/$$($1_NOSUFFIX).map"
@@ -863,26 +853,20 @@
 
         else ifeq ($(call isTargetOs, linux solaris), true)
           $1_DEBUGINFO_FILES := $$($1_OUTPUT_DIR)/$$($1_NOSUFFIX).debuginfo
->>>>>>> 82188720
           # Setup the command line creating debuginfo files, to be run after linking.
           # It cannot be run separately since it updates the original target file
           $1_CREATE_DEBUGINFO_CMDS := \
               $$($1_OBJCOPY) --only-keep-debug $$($1_TARGET) $$($1_DEBUGINFO_FILES) $$(NEWLINE) \
-              $(CD) $$($1_SYMBOLS_DIR) && \
+              $(CD) $$($1_OUTPUT_DIR) && \
                   $$($1_OBJCOPY) --add-gnu-debuglink=$$($1_DEBUGINFO_FILES) $$($1_TARGET)
 
         else ifeq ($(call isTargetOs, macosx), true)
           $1_DEBUGINFO_FILES := \
-              $$($1_SYMBOLS_DIR)/$$($1_BASENAME).dSYM/Contents/Info.plist \
-              $$($1_SYMBOLS_DIR)/$$($1_BASENAME).dSYM/Contents/Resources/DWARF/$$($1_BASENAME)
+              $$($1_OUTPUT_DIR)/$$($1_BASENAME).dSYM/Contents/Info.plist \
+              $$($1_OUTPUT_DIR)/$$($1_BASENAME).dSYM/Contents/Resources/DWARF/$$($1_BASENAME)
           $1_CREATE_DEBUGINFO_CMDS := \
-<<<<<<< HEAD
-              $(DSYMUTIL) --out $$($1_SYMBOLS_DIR)/$$($1_BASENAME).dSYM $$($1_TARGET)
-        endif # OPENJDK_TARGET_OS
-=======
               $(DSYMUTIL) --out $$($1_OUTPUT_DIR)/$$($1_BASENAME).dSYM $$($1_TARGET)
         endif
->>>>>>> 82188720
 
         # Since the link rule creates more than one file that we want to track,
         # we have to use some tricks to get make to cooperate. To properly
@@ -903,14 +887,14 @@
         $1 += $$($1_DEBUGINFO_FILES)
 
         ifeq ($$($1_ZIP_EXTERNAL_DEBUG_SYMBOLS), true)
-          $1_DEBUGINFO_ZIP := $$($1_SYMBOLS_DIR)/$$($1_NOSUFFIX).diz
+          $1_DEBUGINFO_ZIP := $$($1_OUTPUT_DIR)/$$($1_NOSUFFIX).diz
           $1 += $$($1_DEBUGINFO_ZIP)
 
           # The dependency on TARGET is needed for debuginfo files
           # to be rebuilt properly.
           $$($1_DEBUGINFO_ZIP): $$($1_DEBUGINFO_FILES) $$($1_TARGET)
-		$(CD) $$($1_SYMBOLS_DIR) && \
-		    $(ZIPEXE) -q -r $$@ $$(subst $$($1_SYMBOLS_DIR)/,, $$($1_DEBUGINFO_FILES))
+		$(CD) $$($1_OUTPUT_DIR) && \
+		    $(ZIPEXE) -q -r $$@ $$(subst $$($1_OUTPUT_DIR)/,, $$($1_DEBUGINFO_FILES))
 
         endif
        endif # !STATIC_LIBRARY
@@ -946,7 +930,6 @@
 
     $$($1_TARGET): $$($1_TARGET_DEPS)
 	$$(call LogInfo, Building static library $$($1_BASENAME))
-	$$(call MakeDir, $$($1_OUTPUT_DIR) $$($1_SYMBOLS_DIR))
 	$$(call ExecuteWithLog, $$($1_OBJECT_DIR)/$$($1_SAFE_NAME)_link, \
 	    $$($1_AR) $$($1_ARFLAGS) $(AR_OUT_OPTION)$$($1_TARGET) $$($1_ALL_OBJS) \
 	        $$($1_RES))
@@ -1049,12 +1032,7 @@
                 # Keep as much as possible on one execution line for best performance
                 # on Windows
 		$$(call LogInfo, Linking $$($1_BASENAME))
-<<<<<<< HEAD
-		$$(call MakeDir, $$($1_OUTPUT_DIR) $$($1_SYMBOLS_DIR))
-                ifeq ($(OPENJDK_TARGET_OS), windows)
-=======
                 ifeq ($(call isTargetOs, windows), true)
->>>>>>> 82188720
 		  $$(call ExecuteWithLog, $$($1_OBJECT_DIR)/$$($1_SAFE_NAME)_link, \
 		      $$($1_LD) $$($1_LDFLAGS) $$($1_EXTRA_LDFLAGS) $$($1_SYSROOT_LDFLAGS) \
 		          $(LD_OUT_OPTION)$$($1_TARGET) $$($1_LD_OBJ_ARG) $$($1_RES) $$(GLOBAL_LIBS) \
