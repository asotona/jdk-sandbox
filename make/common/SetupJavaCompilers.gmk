--- conflicted
+++ resolved
@@ -26,17 +26,6 @@
 ifndef _SETUP_GMK
 _SETUP_GMK := 1
 
-<<<<<<< HEAD
-=======
-# Include custom extension hook
-$(eval $(call IncludeCustomExtension, common/SetupJavaCompilers.gmk))
-
-include JavaCompilation.gmk
-
-JDK_SOURCE_TARGET_FLAGS := -source $(JDK_SOURCE_TARGET_VERSION) \
-    -target $(JDK_SOURCE_TARGET_VERSION)
-
->>>>>>> 5bc78c43
 # If warnings needs to be non-fatal for testing purposes use a command like:
 # make JAVAC_WARNINGS="-Xlint:all -Xmaxwarns 10000"
 JAVAC_WARNINGS ?= -Xlint:all -Werror
@@ -45,13 +34,7 @@
 # and the interim javac, to be run by the boot jdk.
 BOOT_JAVAC_FLAGS := $(BOOT_JDK_SOURCETARGET) \
         -XDignore.symbol.file=true -g \
-<<<<<<< HEAD
-        -Xlint:all$(COMMA)-deprecation$(COMMA)-options -Werror
-=======
-        $(JAVAC_WARNINGS) -Xlint:-options, \
-    DISABLE_SJAVAC := true, \
-))
->>>>>>> 5bc78c43
+        $(JAVAC_WARNINGS) -Xlint:-option
 
 # Any java code executed during a JDK build to build other parts of the JDK must be
 # executed by the bootstrap JDK (probably with -Xbootclasspath/p: ) and for this
@@ -63,61 +46,32 @@
 # Thus we force the target bytecode to the previous JDK version.
 # Add -Xlint:-options to avoid the warning about not setting -bootclasspath. Since
 # it's running on the boot jdk, the default bootclasspath is correct.
-<<<<<<< HEAD
 GENERATE_OLDBYTECODE_FLAGS := $(BOOT_JDK_SOURCETARGET) \
-    -XDignore.symbol.file=true -XDstringConcat=inline $(DISABLE_WARNINGS) -Xlint:-options
-=======
-$(eval $(call SetupJavaCompiler,GENERATE_OLDBYTECODE, \
-    JVM := $(JAVA_SMALL), \
-    JAVAC := $(NEW_JAVAC), \
-    FLAGS := $(BOOT_JDK_SOURCETARGET) -XDignore.symbol.file=true -XDstringConcat=inline \
-        $(JAVAC_WARNINGS) -Xlint:-options, \
-    SERVER_DIR := $(SJAVAC_SERVER_DIR), \
-    SERVER_JVM := $(SJAVAC_SERVER_JAVA)))
->>>>>>> 5bc78c43
+    -XDignore.symbol.file=true -XDstringConcat=inline  $(JAVAC_WARNINGS) -Xlint:-options
 
 # The generate new bytecode javac setup uses the new compiler to compile for the
 # new jdk. This new bytecode might only be possible to run using the new jvm.
 JDK_SOURCE_TARGET_FLAGS := -source $(JDK_SOURCE_TARGET_VERSION) \
     -target $(JDK_SOURCE_TARGET_VERSION)
 
-<<<<<<< HEAD
 GENERATE_JDKBYTECODE_FLAGS := $(JDK_SOURCE_TARGET_FLAGS) --doclint-format html5 \
         -encoding ascii -XDignore.symbol.file=true $(JAVAC_WARNINGS)
 
-=======
->>>>>>> 5bc78c43
 # After the jdk is built, we want to build demos using only the recently
 # generated jdk classes and nothing else, no jdk source, etc etc.
 # I.e. the rt.jar, but since rt.jar has not yet been generated
 # (it will be in "make images") therefore we use classes instead.
-<<<<<<< HEAD
-GENERATE_USINGJDKBYTECODE_FLAGS := --upgrade-module-path $(JDK_OUTPUTDIR)/modules --system none $(DISABLE_WARNINGS)
-=======
-$(eval $(call SetupJavaCompiler,GENERATE_USINGJDKBYTECODE, \
-    JVM := $(JAVA_SMALL), \
-    JAVAC := $(NEW_JAVAC), \
-    FLAGS := --upgrade-module-path $(JDK_OUTPUTDIR)/modules --system none \
-        $(JAVAC_WARNINGS), \
-    SERVER_DIR := $(SJAVAC_SERVER_DIR), \
-    SERVER_JVM := $(SJAVAC_SERVER_JAVA)))
->>>>>>> 5bc78c43
+GENERATE_USINGJDKBYTECODE_FLAGS := --upgrade-module-path $(JDK_OUTPUTDIR)/modules --system none $(JAVAC_WARNINGS)
 
 # Use boot javac to generate JDK 8 compatible class files explicitly
 GENERATE_8_BYTECODE_FLAGS := --release 8 \
         -XDignore.symbol.file=true -g \
-<<<<<<< HEAD
-        -Xlint:all -Werror
+        $(JAVAC_WARNINGS)
 
-GENERATE_JFRBYTECODE_FLAGS := $(DISABLE_WARNINGS)
+GENERATE_JFRBYTECODE_FLAGS := $(JAVAC_WARNINGS)
 
-GENERATE_OLDBYTECODE_JVMTI_FLAGS := $(DISABLE_WARNINGS)
+GENERATE_OLDBYTECODE_JVMTI_FLAGS := $(JAVAC_WARNINGS)
 
-MICROBENCHMARK_JAVA_COMPILER_FLAGS := --upgrade-module-path $(JDK_OUTPUTDIR)/modules --system none $(DISABLE_WARNINGS)
-=======
-        $(JAVAC_WARNINGS), \
-    DISABLE_SJAVAC := true, \
-))
->>>>>>> 5bc78c43
+MICROBENCHMARK_JAVA_COMPILER_FLAGS := --upgrade-module-path $(JDK_OUTPUTDIR)/modules --system none $(JAVAC_WARNINGS)
 
 endif # _SETUP_GMK