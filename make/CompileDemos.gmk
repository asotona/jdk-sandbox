#
# Copyright (c) 2011, 2020, Oracle and/or its affiliates. All rights reserved.
# DO NOT ALTER OR REMOVE COPYRIGHT NOTICES OR THIS FILE HEADER.
#
# This code is free software; you can redistribute it and/or modify it
# under the terms of the GNU General Public License version 2 only, as
# published by the Free Software Foundation.  Oracle designates this
# particular file as subject to the "Classpath" exception as provided
# by Oracle in the LICENSE file that accompanied this code.
#
# This code is distributed in the hope that it will be useful, but WITHOUT
# ANY WARRANTY; without even the implied warranty of MERCHANTABILITY or
# FITNESS FOR A PARTICULAR PURPOSE.  See the GNU General Public License
# version 2 for more details (a copy is included in the LICENSE file that
# accompanied this code).
#
# You should have received a copy of the GNU General Public License version
# 2 along with this work; if not, write to the Free Software Foundation,
# Inc., 51 Franklin St, Fifth Floor, Boston, MA 02110-1301 USA.
#
# Please contact Oracle, 500 Oracle Parkway, Redwood Shores, CA 94065 USA
# or visit www.oracle.com if you need additional information or have any
# questions.
#

################################################################################
# Build demos for the JDK into $(SUPPORT_OUTPUTDIR)/demos/image.
################################################################################

default: all

include $(SPEC)
include MakeBase.gmk
include JavaCompilation.gmk
include NativeCompilation.gmk
include TextFileProcessing.gmk
include ZipArchive.gmk

# Hook to include the corresponding custom file, if present.
$(eval $(call IncludeCustomExtension, CompileDemos-pre.gmk))

# Prepare the find cache.
DEMO_SRC_DIRS += $(TOPDIR)/src/demo

$(call FillFindCache, $(DEMO_SRC_DIRS))

# Append demo goals to this variable.
TARGETS =

# The demo structure and contents should really be cleaned up.
# Now every other demo has its own quirks where to put the
# READMEs and other files.

DEMO_SHARE_SRC := $(TOPDIR)/src/demo/share
GLOBAL_VERSION_INFO_RESOURCE := $(TOPDIR)/src/java.base/windows/native/common/version.rc

DEMO_MANIFEST := $(SUPPORT_OUTPUTDIR)/demos/java-main-manifest.mf

# This rule will be depended on due to the MANIFEST line in SetupBuildDemo
# and SetupBuildJvmtiDemo.
$(eval $(call SetupTextFileProcessing, BUILD_JAVA_MANIFEST, \
  SOURCE_FILES := $(TOPDIR)/make/data/mainmanifest/manifest.mf, \
  OUTPUT_FILE := $(DEMO_MANIFEST), \
  REPLACEMENTS := \
      @@VERSION_SPECIFICATION@@ => $(VERSION_SPECIFICATION) ; \
      @@VERSION_SHORT@@ => $(VERSION_SHORT) ; \
      @@COMPANY_NAME@@ => $(COMPANY_NAME) , \
))

################################################################################
# Build normal demos.

COPY_TO_JAR := .html .txt .properties .js .gif .jpg .theme .data .opt .c .h \
    .png .ttf .xyz .obj README COPYRIGHT

COPY_TO_IMAGE := *.html *.txt *.png *.xml README*

# Setup make rules for building a demo.
#
# Parameter 1 is the name of the rule. This name is used as variable prefix,
# and the targets generated are listed in a variable by that name.
#
# Remaining parameters are named arguments. These include:
# DEMO_SUBDIR   The name of the subdir of the demo, below the demo top dir.
# EXTRA_SRC_DIR   Additional source directory.
# SRC_SUB_DIR   Optional subdir to locate source code in
# SRC_DIR   Alternative source directory to use for the demos.
# EXCLUDE_FILES   Exclude file list
# JAR_NAME   Base name of jar file. Defaults to $1.
# MAIN_CLASS   The main class for the jar. Defaults to $1.
# EXTRA_COPY_TO_JAR   Additional files to copy to jar (as patterns)
# EXTRA_COPY_TO_IMAGE   Additional files to copy to images (as wildcards)
# EXTRA_MANIFEST_ATTR   Extra manifest attribute
# SKIP_COMPILATION   Skip Java compilation iff true
<<<<<<< HEAD
=======
# DISABLE_SJAVAC   Passed to SetupJavaCompilation
# DISABLED_WARNINGS Additional disabled warnings
>>>>>>> 5bc78c43
SetupBuildDemo = $(NamedParamsMacroTemplate)
define SetupBuildDemoBody
  ifeq ($$($1_SRC_DIR), )
    $1_SRC_DIR := $(DEMO_SHARE_SRC)
  endif

  $1_SRC_BASE := $$($1_SRC_DIR)/$$($1_DEMO_SUBDIR)/$1

  # In some demos the source is found in a subdir
  ifneq ($$($1_SRC_SUB_DIR), )
    $1_MAIN_SRC := $$($1_SRC_BASE)/$$($1_SRC_SUB_DIR)
  else
    # for allmost all
    $1_MAIN_SRC := $$($1_SRC_BASE)
  endif

  # Default is to use demo name as jar file name.
  ifeq ($$($1_JAR_NAME), )
    $1_JAR_NAME := $1
  endif

  # Default is to use demo name as jar main class.
  ifeq ($$($1_MAIN_CLASS), )
    $1_MAIN_CLASS := $1
  else ifeq ($$($1_MAIN_CLASS), NONE)
    $1_MAIN_CLASS :=
    $1_EXTRA_MANIFEST_ATTR += Main-Class: \n
  endif

  ifneq ($$($1_SKIP_COMPILATION), true)
    $$(eval $$(call SetupJavaCompilation, BUILD_DEMO_$1, \
        FLAGS := $$(GENERATE_USINGJDKBYTECODE_FLAGS), \
        SRC := $$($1_MAIN_SRC) $$($1_EXTRA_SRC_DIR), \
        BIN := $(SUPPORT_OUTPUTDIR)/demos/classes/$$($1_DEMO_SUBDIR)/$1, \
        COPY := $(COPY_TO_JAR) $$($1_EXTRA_COPY_TO_JAR), \
        JAR := $(SUPPORT_OUTPUTDIR)/demos/image/$$($1_DEMO_SUBDIR)/$1/$$($1_JAR_NAME).jar, \
        JARMAIN := $$($1_MAIN_CLASS), \
        MANIFEST := $(DEMO_MANIFEST), \
        EXTRA_MANIFEST_ATTR := $$($1_EXTRA_MANIFEST_ATTR), \
        SRCZIP := $(SUPPORT_OUTPUTDIR)/demos/image/$$($1_DEMO_SUBDIR)/$1/src.zip, \
        EXCLUDE_FILES := $$($1_EXCLUDE_FILES), \
<<<<<<< HEAD
=======
        DISABLED_WARNINGS := $$($1_DISABLED_WARNINGS), \
        DISABLE_SJAVAC := $$($1_DISABLE_SJAVAC), \
>>>>>>> 5bc78c43
    ))

    $1 += $$(BUILD_DEMO_$1)
  endif

  # Copy files. Sort is needed to remove duplicates.
  $1_COPY_FILES := $$(sort $$(wildcard $$(addprefix $$($1_SRC_BASE)/, \
      $(COPY_TO_IMAGE) $$($1_EXTRA_COPY_TO_IMAGE))))
  $$(eval $$(call SetupCopyFiles, COPY_DEMO_$1, \
      SRC :=  $$($1_SRC_BASE), \
      DEST := $(SUPPORT_OUTPUTDIR)/demos/image/$$($1_DEMO_SUBDIR)/$1, \
      FILES := $$($1_COPY_FILES), \
  ))

  $1 += $$(COPY_DEMO_$1)

  TARGETS += $$($1)
endef

CODEPOINT_SERVICE := java.awt.im.spi.InputMethodDescriptor
CODEPOINT_METAINF_SERVICE_FILE := \
    $(SUPPORT_OUTPUTDIR)/demos/classes/jfc/CodePointIM/META-INF/services/$(CODEPOINT_SERVICE)

$(eval $(call SetupBuildDemo, CodePointIM, \
    DEMO_SUBDIR := jfc, \
    EXTRA_COPY_TO_JAR := $(CODEPOINT_SERVICE), \
))

# We also need to copy the CODEPOINT_SERVICE file to the META-INF/services
# location, and make sure the jar depends on that file to get it included.
$(CODEPOINT_METAINF_SERVICE_FILE): $(DEMO_SHARE_SRC)/jfc/CodePointIM/$(CODEPOINT_SERVICE)
	$(call install-file)

$(BUILD_DEMO_CodePointIM_JAR): $(CODEPOINT_METAINF_SERVICE_FILE)

$(eval $(call SetupBuildDemo, FileChooserDemo, \
    DEMO_SUBDIR := jfc, \
    DISABLED_WARNINGS := rawtypes deprecation unchecked, \
))

$(eval $(call SetupBuildDemo, SwingSet2, \
    DEMO_SUBDIR := jfc, \
    EXTRA_COPY_TO_JAR := .java, \
    EXTRA_MANIFEST_ATTR := SplashScreen-Image: resources/images/splash.png, \
<<<<<<< HEAD
=======
    DISABLED_WARNINGS := rawtypes deprecation unchecked static serial cast, \
    DISABLE_SJAVAC := true, \
>>>>>>> 5bc78c43
))

$(eval $(call SetupBuildDemo, Font2DTest, \
    DISABLED_WARNINGS := rawtypes deprecation unchecked serial cast, \
    DEMO_SUBDIR := jfc, \
))

$(eval $(call SetupBuildDemo, J2Ddemo, \
    DEMO_SUBDIR := jfc, \
    MAIN_CLASS := java2d.J2Ddemo, \
    DISABLED_WARNINGS := rawtypes deprecation unchecked cast, \
    JAR_NAME := J2Ddemo, \
))

$(eval $(call SetupBuildDemo, Metalworks, \
    DISABLED_WARNINGS := rawtypes unchecked, \
    DEMO_SUBDIR := jfc, \
))

$(eval $(call SetupBuildDemo, Notepad, \
    DISABLED_WARNINGS := rawtypes, \
    DEMO_SUBDIR := jfc, \
))

$(eval $(call SetupBuildDemo, Stylepad, \
    DEMO_SUBDIR := jfc, \
    DISABLED_WARNINGS := rawtypes unchecked, \
    EXTRA_SRC_DIR := $(DEMO_SHARE_SRC)/jfc/Notepad, \
    EXCLUDE_FILES := $(DEMO_SHARE_SRC)/jfc/Notepad/README.txt, \
))

$(eval $(call SetupBuildDemo, SampleTree, \
    DEMO_SUBDIR := jfc, \
))

$(eval $(call SetupBuildDemo, TableExample, \
    DISABLED_WARNINGS := rawtypes unchecked deprecation, \
    DEMO_SUBDIR := jfc, \
))

$(eval $(call SetupBuildDemo, TransparentRuler, \
    DEMO_SUBDIR := jfc, \
    MAIN_CLASS := transparentruler.Ruler, \
))

################################################################################
# Copy html and README files.

$(SUPPORT_OUTPUTDIR)/demos/image/README: $(DEMO_SHARE_SRC)/README
	$(call install-file)

TARGETS += $(SUPPORT_OUTPUTDIR)/demos/image/README

################################################################################
# Copy netbeans project files.

$(SUPPORT_OUTPUTDIR)/demos/image/nbproject/%: $(DEMO_SHARE_SRC)/nbproject/%
	$(call install-file)
	$(CHMOD) -f ug+w $@

ifeq ($(call isTargetOs, solaris), true)
  TARGETS += $(patsubst $(DEMO_SHARE_SRC)/nbproject/%, \
    $(SUPPORT_OUTPUTDIR)/demos/image/nbproject/%, \
    $(call FindFiles, $(DEMO_SHARE_SRC)/nbproject))
else
  TARGETS += $(patsubst $(DEMO_SHARE_SRC)/nbproject/%, \
    $(SUPPORT_OUTPUTDIR)/demos/image/nbproject/%, \
    $(call FindFiles, $(DEMO_SHARE_SRC)/nbproject))
endif

################################################################################

ifneq ($(filter images, $(MAKECMDGOALS)), )
  $(eval $(call SetupCopyFiles, COPY_TO_TEST_IMAGE, \
      SRC := $(SUPPORT_OUTPUTDIR)/demos/image, \
      DEST := $(TEST_IMAGE_DIR)/jdk/demos, \
      FILES := $(call FindFiles, $(SUPPORT_OUTPUTDIR)/demos/image), \
  ))

  IMAGES_TARGETS := $(COPY_TO_TEST_IMAGE)
endif

################################################################################
# Hook to include the corresponding custom file, if present.
$(eval $(call IncludeCustomExtension, CompileDemos-post.gmk))

all: $(TARGETS)
images: $(IMAGES_TARGETS)

.PHONY: all<|MERGE_RESOLUTION|>--- conflicted
+++ resolved
@@ -92,11 +92,7 @@
 # EXTRA_COPY_TO_IMAGE   Additional files to copy to images (as wildcards)
 # EXTRA_MANIFEST_ATTR   Extra manifest attribute
 # SKIP_COMPILATION   Skip Java compilation iff true
-<<<<<<< HEAD
-=======
-# DISABLE_SJAVAC   Passed to SetupJavaCompilation
 # DISABLED_WARNINGS Additional disabled warnings
->>>>>>> 5bc78c43
 SetupBuildDemo = $(NamedParamsMacroTemplate)
 define SetupBuildDemoBody
   ifeq ($$($1_SRC_DIR), )
@@ -138,11 +134,7 @@
         EXTRA_MANIFEST_ATTR := $$($1_EXTRA_MANIFEST_ATTR), \
         SRCZIP := $(SUPPORT_OUTPUTDIR)/demos/image/$$($1_DEMO_SUBDIR)/$1/src.zip, \
         EXCLUDE_FILES := $$($1_EXCLUDE_FILES), \
-<<<<<<< HEAD
-=======
         DISABLED_WARNINGS := $$($1_DISABLED_WARNINGS), \
-        DISABLE_SJAVAC := $$($1_DISABLE_SJAVAC), \
->>>>>>> 5bc78c43
     ))
 
     $1 += $$(BUILD_DEMO_$1)
@@ -187,11 +179,7 @@
     DEMO_SUBDIR := jfc, \
     EXTRA_COPY_TO_JAR := .java, \
     EXTRA_MANIFEST_ATTR := SplashScreen-Image: resources/images/splash.png, \
-<<<<<<< HEAD
-=======
     DISABLED_WARNINGS := rawtypes deprecation unchecked static serial cast, \
-    DISABLE_SJAVAC := true, \
->>>>>>> 5bc78c43
 ))
 
 $(eval $(call SetupBuildDemo, Font2DTest, \
