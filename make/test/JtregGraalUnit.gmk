--- conflicted
+++ resolved
@@ -114,11 +114,7 @@
           EXCLUDE_FILES := org/graalvm/compiler/core/test/VerifyDebugUsageTest.java, \
           BIN := $(COMPILE_OUTPUTDIR)/jdk.vm.compiler.tests, \
           CLASSPATH := $(TEST_COMPILE_CP), \
-<<<<<<< HEAD
-=======
           DISABLED_WARNINGS := processing, \
-          ADD_JAVAC_FLAGS := $(TEST_JAVAC_FLAGS), \
->>>>>>> 5bc78c43
           COPY := .input, \
       ))
 
@@ -134,17 +130,8 @@
           BIN := $(COMPILE_OUTPUTDIR)/jdk.vm.compiler.tests, \
           CLASSPATH := \
               $(TEST_COMPILE_CP) \
-<<<<<<< HEAD
               $(COMPILE_OUTPUTDIR)/jdk.vm.compiler.tests, \
-=======
-              $(COMPILE_OUTPUTDIR)/jdk.vm.compiler.tests \
-              , \
           DISABLED_WARNINGS := processing, \
-          ADD_JAVAC_FLAGS := \
-              $(TEST_JAVAC_FLAGS) \
-              -XDstringConcat=inline \
-              , \
->>>>>>> 5bc78c43
       ))
 
       TARGETS_BUILD += $(BUILD_VM_COMPILER_TESTS_SET2)
