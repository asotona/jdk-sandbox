--- conflicted
+++ resolved
@@ -50,13 +50,9 @@
 $(eval $(call SetupJavaCompilation, BUILD_FAILURE_HANDLER, \
     TARGET_RELEASE := $(TARGET_RELEASE_BOOTJDK), \
     SRC := $(FH_BASEDIR)/src/share/classes $(FH_BASEDIR)/src/share/conf, \
-<<<<<<< HEAD
-=======
+    COPY := .properties, \
     BIN := $(FH_SUPPORT)/classes, \
     DISABLED_WARNINGS := serial try, \
->>>>>>> e8dfd8ce
-    COPY := .properties, \
-    BIN := $(FH_SUPPORT)/classes, \
     JAR := $(FH_JAR), \
     CLASSPATH := $(JTREG_JAR) $(TOOLS_JAR), \
     DISABLED_WARNINGS := options deprecation serial try, \
