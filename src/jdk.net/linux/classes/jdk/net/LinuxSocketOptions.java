/*
 * Copyright (c) 2017, 2019, Oracle and/or its affiliates. All rights reserved.
 * DO NOT ALTER OR REMOVE COPYRIGHT NOTICES OR THIS FILE HEADER.
 *
 * This code is free software; you can redistribute it and/or modify it
 * under the terms of the GNU General Public License version 2 only, as
 * published by the Free Software Foundation.  Oracle designates this
 * particular file as subject to the "Classpath" exception as provided
 * by Oracle in the LICENSE file that accompanied this code.
 *
 * This code is distributed in the hope that it will be useful, but WITHOUT
 * ANY WARRANTY; without even the implied warranty of MERCHANTABILITY or
 * FITNESS FOR A PARTICULAR PURPOSE.  See the GNU General Public License
 * version 2 for more details (a copy is included in the LICENSE file that
 * accompanied this code).
 *
 * You should have received a copy of the GNU General Public License version
 * 2 along with this work; if not, write to the Free Software Foundation,
 * Inc., 51 Franklin St, Fifth Floor, Boston, MA 02110-1301 USA.
 *
 * Please contact Oracle, 500 Oracle Parkway, Redwood Shores, CA 94065 USA
 * or visit www.oracle.com if you need additional information or have any
 * questions.
 */
package jdk.net;

import java.net.SocketException;
import java.nio.file.attribute.UserPrincipal;
import java.nio.file.attribute.GroupPrincipal;
import java.security.AccessController;
import java.security.PrivilegedAction;
import jdk.net.ExtendedSocketOptions.PlatformSocketOptions;
import sun.nio.fs.UnixUserGroupUtil;

class LinuxSocketOptions extends PlatformSocketOptions {

    public LinuxSocketOptions() {
    }

    @Override
    void setQuickAck(int fd, boolean on) throws SocketException {
        setQuickAck0(fd, on);
    }

    @Override
    boolean getQuickAck(int fd) throws SocketException {
        return getQuickAck0(fd);
    }

    @Override
    public boolean quickAckSupported() {
        return quickAckSupported0();
    }

    @Override
    boolean keepAliveOptionsSupported() {
        return keepAliveOptionsSupported0();
    }

    boolean peerCredentialsSupported() {
        return true;
    }

    @Override
    void setTcpkeepAliveProbes(int fd, final int value) throws SocketException {
        setTcpkeepAliveProbes0(fd, value);
    }

    @Override
    void setTcpKeepAliveTime(int fd, final int value) throws SocketException {
        setTcpKeepAliveTime0(fd, value);
    }

    @Override
    void setTcpKeepAliveIntvl(int fd, final int value) throws SocketException {
        setTcpKeepAliveIntvl0(fd, value);
    }

    @Override
    int getTcpkeepAliveProbes(int fd) throws SocketException {
        return getTcpkeepAliveProbes0(fd);
    }

    @Override
    int getTcpKeepAliveTime(int fd) throws SocketException {
        return getTcpKeepAliveTime0(fd);
    }

    @Override
    int getTcpKeepAliveIntvl(int fd) throws SocketException {
        return getTcpKeepAliveIntvl0(fd);
    }

    @Override
<<<<<<< HEAD
    UnixDomainPrincipal getSoPeerCred(int fd) throws SocketException {
        int[] result = new int[2];

        getSoPeerCred0(fd, result);
        UserPrincipal user = UnixUserGroupUtil.fromUid(result[0]);
        GroupPrincipal group = UnixUserGroupUtil.fromGid(result[1]);
        return new UnixDomainPrincipal(user, group);
=======
    boolean incomingNapiIdSupported() {
        return incomingNapiIdSupported0();
    }

    @Override
    int getIncomingNapiId(int fd) throws SocketException {
        return getIncomingNapiId0(fd);
>>>>>>> 270674ce
    }

    private static native void setTcpkeepAliveProbes0(int fd, int value) throws SocketException;
    private static native void setTcpKeepAliveTime0(int fd, int value) throws SocketException;
    private static native void setTcpKeepAliveIntvl0(int fd, int value) throws SocketException;
    private static native int getTcpkeepAliveProbes0(int fd) throws SocketException;
    private static native int getTcpKeepAliveTime0(int fd) throws SocketException;
    private static native int getTcpKeepAliveIntvl0(int fd) throws SocketException;
    private static native void setQuickAck0(int fd, boolean on) throws SocketException;
    private static native boolean getQuickAck0(int fd) throws SocketException;
    private static native void getSoPeerCred0(int fd, int[] result) throws SocketException;
    private static native boolean keepAliveOptionsSupported0();
    private static native boolean quickAckSupported0();
    private static native boolean incomingNapiIdSupported0();
    private static native int getIncomingNapiId0(int fd) throws SocketException;
    static {
        if (System.getSecurityManager() == null) {
            System.loadLibrary("extnet");
        } else {
            AccessController.doPrivileged((PrivilegedAction<Void>) () -> {
                System.loadLibrary("extnet");
                return null;
            });
        }
    }
}
<|MERGE_RESOLUTION|>--- conflicted
+++ resolved
@@ -90,9 +90,19 @@
     int getTcpKeepAliveIntvl(int fd) throws SocketException {
         return getTcpKeepAliveIntvl0(fd);
     }
+    
+    @Override
+    boolean incomingNapiIdSupported() {
+        return incomingNapiIdSupported0();
+    }
+    
+    @Override
+    int getIncomingNapiId(int fd) throws SocketException {
+        return getIncomingNapiId0(fd);
+    }
+
 
     @Override
-<<<<<<< HEAD
     UnixDomainPrincipal getSoPeerCred(int fd) throws SocketException {
         int[] result = new int[2];
 
@@ -100,15 +110,6 @@
         UserPrincipal user = UnixUserGroupUtil.fromUid(result[0]);
         GroupPrincipal group = UnixUserGroupUtil.fromGid(result[1]);
         return new UnixDomainPrincipal(user, group);
-=======
-    boolean incomingNapiIdSupported() {
-        return incomingNapiIdSupported0();
-    }
-
-    @Override
-    int getIncomingNapiId(int fd) throws SocketException {
-        return getIncomingNapiId0(fd);
->>>>>>> 270674ce
     }
 
     private static native void setTcpkeepAliveProbes0(int fd, int value) throws SocketException;
