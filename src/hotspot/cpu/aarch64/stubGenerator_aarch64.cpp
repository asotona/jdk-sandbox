--- conflicted
+++ resolved
@@ -654,14 +654,8 @@
         __ call_VM_leaf(CAST_FROM_FN_PTR(address, BarrierSet::static_write_ref_array_pre), 2);
         __ pop(saved_regs, sp);
         break;
-<<<<<<< HEAD
-      case BarrierSet::CardTableForRS:
-      case BarrierSet::CardTableExtension:
-      case BarrierSet::ModRef:
+      case BarrierSet::CardTableModRef:
       case BarrierSet::Epsilon:
-=======
-      case BarrierSet::CardTableModRef:
->>>>>>> 54b1510a
         break;
       default:
         ShouldNotReachHere();
