--- conflicted
+++ resolved
@@ -3168,17 +3168,13 @@
   return aligned_base;
 }
 
-<<<<<<< HEAD
-char* os::pd_reserve_memory(size_t bytes) {
+char* os::pd_reserve_memory(size_t bytes, bool executable) {
   return pd_attempt_reserve_memory_at(NULL /* addr */, bytes);
 }
 
 // Reserve memory at an arbitrary address, only if that area is
 // available (and not reserved for something else).
 char* os::pd_attempt_reserve_memory_at(char* addr, size_t bytes) {
-=======
-char* os::pd_reserve_memory(size_t bytes, char* addr, size_t alignment_hint, bool executable) {
->>>>>>> 8ab282dc
   assert((size_t)addr % os::vm_allocation_granularity() == 0,
          "reserve alignment");
   assert(bytes % os::vm_page_size() == 0, "reserve page size");
