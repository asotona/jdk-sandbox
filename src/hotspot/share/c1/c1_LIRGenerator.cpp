--- conflicted
+++ resolved
@@ -1463,16 +1463,8 @@
       G1SATBCardTableModRef_pre_barrier(addr_opr, pre_val, do_load, patch, info);
       break;
 #endif // INCLUDE_ALL_GCS
-<<<<<<< HEAD
-    case BarrierSet::CardTableForRS:
-    case BarrierSet::CardTableExtension:
-      // No pre barriers
-      break;
-    case BarrierSet::ModRef:
+    case BarrierSet::CardTableModRef:
     case BarrierSet::Epsilon:
-=======
-    case BarrierSet::CardTableModRef:
->>>>>>> 54b1510a
       // No pre barriers
       break;
     default      :
@@ -1491,13 +1483,9 @@
     case BarrierSet::CardTableModRef:
       CardTableModRef_post_barrier(addr,  new_val);
       break;
-<<<<<<< HEAD
-    case BarrierSet::ModRef:
     case BarrierSet::Epsilon:
       // No post barriers
       break;
-=======
->>>>>>> 54b1510a
     default      :
       ShouldNotReachHere();
     }
