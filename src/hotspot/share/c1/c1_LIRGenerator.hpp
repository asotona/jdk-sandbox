--- conflicted
+++ resolved
@@ -253,13 +253,9 @@
   void do_isPrimitive(Intrinsic* x);
   void do_getClass(Intrinsic* x);
   void do_currentThread(Intrinsic* x);
-<<<<<<< HEAD
+  void do_getObjectSize(Intrinsic* x);
   void do_getReferencedObjects(Intrinsic* x);
   void do_addressOf(Intrinsic* x);
-  void do_sizeOf(Intrinsic* x);
-=======
-  void do_getObjectSize(Intrinsic* x);
->>>>>>> f2f3ba92
   void do_FmaIntrinsic(Intrinsic* x);
   void do_MathIntrinsic(Intrinsic* x);
   void do_LibmIntrinsic(Intrinsic* x);
