/*
 * Copyright (c) 2017, 2020, Oracle and/or its affiliates. All rights reserved.
 * DO NOT ALTER OR REMOVE COPYRIGHT NOTICES OR THIS FILE HEADER.
 *
 * This code is free software; you can redistribute it and/or modify it
 * under the terms of the GNU General Public License version 2 only, as
 * published by the Free Software Foundation.
 *
 * This code is distributed in the hope that it will be useful, but WITHOUT
 * ANY WARRANTY; without even the implied warranty of MERCHANTABILITY or
 * FITNESS FOR A PARTICULAR PURPOSE.  See the GNU General Public License
 * version 2 for more details (a copy is included in the LICENSE file that
 * accompanied this code).
 *
 * You should have received a copy of the GNU General Public License version
 * 2 along with this work; if not, write to the Free Software Foundation,
 * Inc., 51 Franklin St, Fifth Floor, Boston, MA 02110-1301 USA.
 *
 * Please contact Oracle, 500 Oracle Parkway, Redwood Shores, CA 94065 USA
 * or visit www.oracle.com if you need additional information or have any
 * questions.
 */

#include "precompiled.hpp"
#include "gc/z/zArray.inline.hpp"
#include "gc/z/zForwarding.inline.hpp"
#include "gc/z/zPage.inline.hpp"
#include "gc/z/zRelocationSetSelector.inline.hpp"
#include "jfr/jfrEvents.hpp"
#include "logging/log.hpp"
#include "runtime/globals.hpp"
#include "utilities/debug.hpp"
#include "utilities/powerOfTwo.hpp"

ZRelocationSetSelectorGroupStats::ZRelocationSetSelectorGroupStats() :
    _npages(0),
    _total(0),
    _live(0),
    _garbage(0),
    _empty(0),
    _compacting_from(0),
    _compacting_to(0) {}

ZRelocationSetSelectorGroup::ZRelocationSetSelectorGroup(const char* name,
                                                         uint8_t page_type,
                                                         size_t page_size,
                                                         size_t object_size_limit) :
    _name(name),
    _page_type(page_type),
    _page_size(page_size),
    _object_size_limit(object_size_limit),
    _fragmentation_limit(page_size * (ZFragmentationLimit / 100)),
    _registered_pages(),
    _forwarding_entries(0),
    _stats() {}

<<<<<<< HEAD
void ZRelocationSetSelectorGroup::register_live_page(ZPage* page) {
  const uint8_t type = page->type();
  const size_t size = page->size();
  const size_t live = page->live_bytes();
  const size_t garbage = size - live;

  if (garbage > _fragmentation_limit) {
    _registered_pages.append(page);
  }

  _stats._npages++;
  _stats._total += size;
  _stats._live += live;
  _stats._garbage += garbage;
}

void ZRelocationSetSelectorGroup::register_garbage_page(ZPage* page) {
  const size_t size = page->size();

  _stats._npages++;
  _stats._total += size;
  _stats._garbage += size;
  _stats._empty += size;
}

=======
>>>>>>> b2bb7ebf
bool ZRelocationSetSelectorGroup::is_disabled() {
  // Medium pages are disabled when their page size is zero
  return _page_type == ZPageTypeMedium && _page_size == 0;
}

bool ZRelocationSetSelectorGroup::is_selectable() {
  // Large pages are not selectable
  return _page_type != ZPageTypeLarge;
}

void ZRelocationSetSelectorGroup::semi_sort() {
  // Semi-sort registered pages by live bytes in ascending order
  const size_t npartitions_shift = 11;
  const size_t npartitions = (size_t)1 << npartitions_shift;
  const size_t partition_size = _page_size >> npartitions_shift;
  const size_t partition_size_shift = exact_log2(partition_size);

  // Partition slots/fingers
  int partitions[npartitions] = { /* zero initialize */ };

  // Calculate partition slots
  ZArrayIterator<ZPage*> iter1(&_registered_pages);
  for (ZPage* page; iter1.next(&page);) {
    const size_t index = page->live_bytes() >> partition_size_shift;
    partitions[index]++;
  }

  // Calculate partition fingers
  int finger = 0;
  for (size_t i = 0; i < npartitions; i++) {
    const int slots = partitions[i];
    partitions[i] = finger;
    finger += slots;
  }

  // Allocate destination array
  const int npages = _registered_pages.length();
  ZArray<ZPage*> sorted_pages(npages, npages, NULL);

  // Sort pages into partitions
  ZArrayIterator<ZPage*> iter2(&_registered_pages);
  for (ZPage* page; iter2.next(&page);) {
    const size_t index = page->live_bytes() >> partition_size_shift;
    const int finger = partitions[index]++;
    assert(sorted_pages.at(finger) == NULL, "Invalid finger");
    sorted_pages.at_put(finger, page);
  }

  _registered_pages.swap(&sorted_pages);
}

void ZRelocationSetSelectorGroup::select_inner() {
  // Calculate the number of pages to relocate by successively including pages in
  // a candidate relocation set and calculate the maximum space requirement for
  // their live objects.
  const int npages = _registered_pages.length();
  int selected_from = 0;
  int selected_to = 0;
  size_t selected_forwarding_entries = 0;
  size_t from_live_bytes = 0;
  size_t from_forwarding_entries = 0;

  semi_sort();

  for (int from = 1; from <= npages; from++) {
    // Add page to the candidate relocation set
    ZPage* const page = _registered_pages.at(from - 1);
    from_live_bytes += page->live_bytes();
    from_forwarding_entries += ZForwarding::nentries(page);

    // Calculate the maximum number of pages needed by the candidate relocation set.
    // By subtracting the object size limit from the pages size we get the maximum
    // number of pages that the relocation set is guaranteed to fit in, regardless
    // of in which order the objects are relocated.
    const int to = ceil((double)(from_live_bytes) / (double)(_page_size - _object_size_limit));

    // Calculate the relative difference in reclaimable space compared to our
    // currently selected final relocation set. If this number is larger than the
    // acceptable fragmentation limit, then the current candidate relocation set
    // becomes our new final relocation set.
    const int diff_from = from - selected_from;
    const int diff_to = to - selected_to;
    const double diff_reclaimable = 100 - percent_of(diff_to, diff_from);
    if (diff_reclaimable > ZFragmentationLimit) {
      selected_from = from;
      selected_to = to;
      selected_forwarding_entries = from_forwarding_entries;
    }

    log_trace(gc, reloc)("Candidate Relocation Set (%s Pages): %d->%d, "
                         "%.1f%% relative defragmentation, " SIZE_FORMAT " forwarding entries, %s",
                         _name, from, to, diff_reclaimable, from_forwarding_entries,
                         (selected_from == from) ? "Selected" : "Rejected");
  }

  // Finalize selection
  _registered_pages.trunc_to(selected_from);
  _forwarding_entries = selected_forwarding_entries;

  // Update statistics
  _stats._compacting_from = selected_from * _page_size;
  _stats._compacting_to = selected_to * _page_size;

  log_trace(gc, reloc)("Relocation Set (%s Pages): %d->%d, %d skipped, " SIZE_FORMAT " forwarding entries",
                       _name, selected_from, selected_to, npages - selected_from, selected_forwarding_entries);
}

void ZRelocationSetSelectorGroup::select() {
  if (is_disabled()) {
    return;
  }

  EventZRelocationSetGroup event;

  if (is_selectable()) {
    select_inner();
  }

  // Send event
  event.commit(_page_type, _stats.npages(), _stats.total(), _stats.empty(),
               _stats.compacting_from(), _stats.compacting_to());
}

ZRelocationSetSelector::ZRelocationSetSelector() :
    _small("Small", ZPageTypeSmall, ZPageSizeSmall, ZObjectSizeLimitSmall),
    _medium("Medium", ZPageTypeMedium, ZPageSizeMedium, ZObjectSizeLimitMedium),
    _large("Large", ZPageTypeLarge, 0 /* page_size */, 0 /* object_size_limit */),
    _garbage_pages() {}

void ZRelocationSetSelector::select() {
  // Select pages to relocate. The resulting relocation set will be
  // sorted such that medium pages comes first, followed by small
  // pages. Pages within each page group will be semi-sorted by live
  // bytes in ascending order. Relocating pages in this order allows
  // us to start reclaiming memory more quickly.

  EventZRelocationSet event;

  // Select pages from each group
  _large.select();
  _medium.select();
  _small.select();

  // Send event
  event.commit(total(), empty(), compacting_from(), compacting_to());
}

ZRelocationSetSelectorStats ZRelocationSetSelector::stats() const {
  ZRelocationSetSelectorStats stats;
  stats._small = _small.stats();
  stats._medium = _medium.stats();
  stats._large = _large.stats();
  return stats;
}<|MERGE_RESOLUTION|>--- conflicted
+++ resolved
@@ -54,34 +54,6 @@
     _forwarding_entries(0),
     _stats() {}
 
-<<<<<<< HEAD
-void ZRelocationSetSelectorGroup::register_live_page(ZPage* page) {
-  const uint8_t type = page->type();
-  const size_t size = page->size();
-  const size_t live = page->live_bytes();
-  const size_t garbage = size - live;
-
-  if (garbage > _fragmentation_limit) {
-    _registered_pages.append(page);
-  }
-
-  _stats._npages++;
-  _stats._total += size;
-  _stats._live += live;
-  _stats._garbage += garbage;
-}
-
-void ZRelocationSetSelectorGroup::register_garbage_page(ZPage* page) {
-  const size_t size = page->size();
-
-  _stats._npages++;
-  _stats._total += size;
-  _stats._garbage += size;
-  _stats._empty += size;
-}
-
-=======
->>>>>>> b2bb7ebf
 bool ZRelocationSetSelectorGroup::is_disabled() {
   // Medium pages are disabled when their page size is zero
   return _page_type == ZPageTypeMedium && _page_size == 0;
