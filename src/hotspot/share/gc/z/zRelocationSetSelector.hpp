--- conflicted
+++ resolved
@@ -117,13 +117,10 @@
   void register_live_page(ZPage* page);
   void register_garbage_page(ZPage* page);
 
-<<<<<<< HEAD
-=======
   bool should_free_garbage_pages(int bulk) const;
   const ZArray<ZPage*>* garbage_pages() const;
   void clear_garbage_pages();
 
->>>>>>> b2bb7ebf
   void select();
 
   const ZArray<ZPage*>* small() const;
