--- conflicted
+++ resolved
@@ -983,43 +983,6 @@
     <Field type="ulong" name="value" label="Value" />
   </Event>
 
-<<<<<<< HEAD
-  <Event name="Flush" category="Flight Recorder" label="Flush" thread="false">
-    <Field type="ulong" name="flushId" label="Flush Identifier" relation="FlushId" />
-    <Field type="ulong" name="elements" label="Elements Written" />
-    <Field type="ulong" contentType="bytes" name="size" label="Size Written" />
-  </Event>
-
-  <Event name="FlushStorage" category="Flight Recorder" label="Flush Storage" thread="false">
-    <Field type="ulong" name="flushId" label="Flush Identifier" relation="FlushId" />
-    <Field type="ulong" name="elements" label="Elements Written" />
-    <Field type="ulong" contentType="bytes" name="size" label="Size Written" />
-  </Event>
-
-  <Event name="FlushStacktrace" category="Flight Recorder" label="Flush Stacktrace" thread="false">
-    <Field type="ulong" name="flushId" label="Flush Identifier" relation="FlushId" />
-    <Field type="ulong" name="elements" label="Elements Written" />
-    <Field type="ulong" contentType="bytes" name="size" label="Size Written" />
-  </Event>
-
-  <Event name="FlushStringPool" category="Flight Recorder" label="Flush String Pool" thread="false">
-    <Field type="ulong" name="flushId" label="Flush Identifier" relation="FlushId" />
-    <Field type="ulong" name="elements" label="Elements Written" />
-    <Field type="ulong" contentType="bytes" name="size" label="Size Written" />
-  </Event>
-
-  <Event name="FlushMetadata" category="Flight Recorder" label="Flush Metadata" thread="false">
-    <Field type="ulong" name="flushId" label="Flush Identifier" relation="FlushId" />
-    <Field type="ulong" name="elements" label="Elements Written" />
-    <Field type="ulong" contentType="bytes" name="size" label="Size Written" />
-  </Event>
-
-  <Event name="FlushTypeSet" category="Flight Recorder" label="Flush Type Set" thread="false">
-    <Field type="ulong" name="flushId" label="Flush Identifier" relation="FlushId" />
-    <Field type="ulong" name="elements" label="Elements Written" />
-    <Field type="ulong" contentType="bytes" name="size" label="Size Written" />
-  </Event>
-=======
   <Event name="ShenandoahHeapRegionStateChange" category="Java Virtual Machine, GC, Detailed" label="Shenandoah Heap Region State Change" description="Information about a Shenandoah heap region state change"
     startTime="false">
     <Field type="uint" name="index" label="Index" />
@@ -1040,7 +1003,42 @@
   <Type name="ShenandoahHeapRegionState" label="Shenandoah Heap Region State">
     <Field type="string" name="state" label="State" />
   </Type>
->>>>>>> 9b81fe37
+
+  <Event name="Flush" category="Flight Recorder" label="Flush" thread="false">
+    <Field type="ulong" name="flushId" label="Flush Identifier" relation="FlushId" />
+    <Field type="ulong" name="elements" label="Elements Written" />
+    <Field type="ulong" contentType="bytes" name="size" label="Size Written" />
+  </Event>
+
+  <Event name="FlushStorage" category="Flight Recorder" label="Flush Storage" thread="false">
+    <Field type="ulong" name="flushId" label="Flush Identifier" relation="FlushId" />
+    <Field type="ulong" name="elements" label="Elements Written" />
+    <Field type="ulong" contentType="bytes" name="size" label="Size Written" />
+  </Event>
+
+  <Event name="FlushStacktrace" category="Flight Recorder" label="Flush Stacktrace" thread="false">
+    <Field type="ulong" name="flushId" label="Flush Identifier" relation="FlushId" />
+    <Field type="ulong" name="elements" label="Elements Written" />
+    <Field type="ulong" contentType="bytes" name="size" label="Size Written" />
+  </Event>
+
+  <Event name="FlushStringPool" category="Flight Recorder" label="Flush String Pool" thread="false">
+    <Field type="ulong" name="flushId" label="Flush Identifier" relation="FlushId" />
+    <Field type="ulong" name="elements" label="Elements Written" />
+    <Field type="ulong" contentType="bytes" name="size" label="Size Written" />
+  </Event>
+
+  <Event name="FlushMetadata" category="Flight Recorder" label="Flush Metadata" thread="false">
+    <Field type="ulong" name="flushId" label="Flush Identifier" relation="FlushId" />
+    <Field type="ulong" name="elements" label="Elements Written" />
+    <Field type="ulong" contentType="bytes" name="size" label="Size Written" />
+  </Event>
+
+  <Event name="FlushTypeSet" category="Flight Recorder" label="Flush Type Set" thread="false">
+    <Field type="ulong" name="flushId" label="Flush Identifier" relation="FlushId" />
+    <Field type="ulong" name="elements" label="Elements Written" />
+    <Field type="ulong" contentType="bytes" name="size" label="Size Written" />
+  </Event>
 
   <Type name="ZStatisticsCounterType" label="Z Statistics Counter">
     <Field type="string" name="counter" label="Counter" />
