/*
 * Copyright (c) 2000, 2018, Oracle and/or its affiliates. All rights reserved.
 * DO NOT ALTER OR REMOVE COPYRIGHT NOTICES OR THIS FILE HEADER.
 *
 * This code is free software; you can redistribute it and/or modify it
 * under the terms of the GNU General Public License version 2 only, as
 * published by the Free Software Foundation.  Oracle designates this
 * particular file as subject to the "Classpath" exception as provided
 * by Oracle in the LICENSE file that accompanied this code.
 *
 * This code is distributed in the hope that it will be useful, but WITHOUT
 * ANY WARRANTY; without even the implied warranty of MERCHANTABILITY or
 * FITNESS FOR A PARTICULAR PURPOSE.  See the GNU General Public License
 * version 2 for more details (a copy is included in the LICENSE file that
 * accompanied this code).
 *
 * You should have received a copy of the GNU General Public License version
 * 2 along with this work; if not, write to the Free Software Foundation,
 * Inc., 51 Franklin St, Fifth Floor, Boston, MA 02110-1301 USA.
 *
 * Please contact Oracle, 500 Oracle Parkway, Redwood Shores, CA 94065 USA
 * or visit www.oracle.com if you need additional information or have any
 * questions.
 */

#include "jni.h"
#include "AlphaMath.h"

<<<<<<< HEAD
unsigned char mul8table[256][256];
=======
JNIEXPORT unsigned char mul8table[256][256];
>>>>>>> 9be1418d
JNIEXPORT unsigned char div8table[256][256];

void initAlphaTables()
{
    unsigned int i;
    unsigned int j;

    for (i = 1; i < 256; i++) {                 /* SCALE == (1 << 24) */
        unsigned int inc = (i << 16) + (i<<8) + i;       /* approx. SCALE * (i/255.0) */
        unsigned int val = inc + (1 << 23);              /* inc + SCALE*0.5 */
        for (j = 1; j < 256; j++) {
            mul8table[i][j] = (val >> 24);      /* val / SCALE */
            val += inc;
        }
    }

    for (i = 1; i < 256; i++) {
        unsigned int inc;
        unsigned int val;
        inc = 0xff;
        inc = ((inc << 24) + i/2) / i;
        val = (1 << 23);
        for (j = 0; j < i; j++) {
            div8table[i][j] = (val >> 24);
            val += inc;
        }
        for (j = i; j < 256; j++) {
            div8table[i][j] = 255;
        }
    }
}<|MERGE_RESOLUTION|>--- conflicted
+++ resolved
@@ -26,11 +26,7 @@
 #include "jni.h"
 #include "AlphaMath.h"
 
-<<<<<<< HEAD
-unsigned char mul8table[256][256];
-=======
 JNIEXPORT unsigned char mul8table[256][256];
->>>>>>> 9be1418d
 JNIEXPORT unsigned char div8table[256][256];
 
 void initAlphaTables()
