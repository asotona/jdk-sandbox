/*
 * Copyright (c) 2000, 2019, Oracle and/or its affiliates. All rights reserved.
 * DO NOT ALTER OR REMOVE COPYRIGHT NOTICES OR THIS FILE HEADER.
 *
 * This code is free software; you can redistribute it and/or modify it
 * under the terms of the GNU General Public License version 2 only, as
 * published by the Free Software Foundation.  Oracle designates this
 * particular file as subject to the "Classpath" exception as provided
 * by Oracle in the LICENSE file that accompanied this code.
 *
 * This code is distributed in the hope that it will be useful, but WITHOUT
 * ANY WARRANTY; without even the implied warranty of MERCHANTABILITY or
 * FITNESS FOR A PARTICULAR PURPOSE.  See the GNU General Public License
 * version 2 for more details (a copy is included in the LICENSE file that
 * accompanied this code).
 *
 * You should have received a copy of the GNU General Public License version
 * 2 along with this work; if not, write to the Free Software Foundation,
 * Inc., 51 Franklin St, Fifth Floor, Boston, MA 02110-1301 USA.
 *
 * Please contact Oracle, 500 Oracle Parkway, Redwood Shores, CA 94065 USA
 * or visit www.oracle.com if you need additional information or have any
 * questions.
 */

package sun.nio.ch;

import java.io.FileDescriptor;
import java.io.FilePermission;
import java.io.IOException;
import java.lang.annotation.Native;
import java.net.Inet4Address;
import java.net.Inet6Address;
import java.net.InetAddress;
import java.net.InetSocketAddress;
import java.net.NetworkInterface;
import java.net.ProtocolFamily;
import java.net.SocketAddress;
import java.net.SocketException;
import java.net.SocketOption;
import java.net.StandardProtocolFamily;
import java.net.StandardSocketOptions;
import java.net.UnknownHostException;
import java.nio.channels.AlreadyBoundException;
import java.nio.channels.ClosedChannelException;
import java.nio.channels.NotYetBoundException;
import java.nio.channels.NotYetConnectedException;
import java.nio.channels.UnixDomainSocketAddress;
import java.nio.channels.UnresolvedAddressException;
import java.nio.channels.UnsupportedAddressTypeException;
import java.security.AccessController;
import java.security.PrivilegedAction;
import java.util.Enumeration;
import java.util.stream.Stream;

import sun.net.ext.ExtendedSocketOptions;
import sun.net.util.IPAddressUtil;
import sun.security.action.GetPropertyAction;

public class Net {

    private Net() { }

    static {
        // Load all required native libs
        IOUtil.load();
    }

    public static void init () {
        // trigger initialization
    }

    private static final boolean unixDomainSupported =
        unixDomainSocketSupported();

    // unspecified protocol family
    static final ProtocolFamily UNSPEC = new ProtocolFamily() {
        public String name() {
            return "UNSPEC";
        }
    };

    // set to true if exclusive binding is on for Windows
    private static final boolean exclusiveBind;

    // set to true if the fast tcp loopback should be enabled on Windows
    private static final boolean fastLoopback;

    // -- Miscellaneous utilities --

    private static volatile boolean checkedIPv6;
    private static volatile boolean isIPv6Available;
    private static volatile boolean checkedReusePort;
    private static volatile boolean isReusePortAvailable;

    /**
     * Tells whether dual-IPv4/IPv6 sockets should be used.
     */
    static boolean isIPv6Available() {
        if (!checkedIPv6) {
            isIPv6Available = isIPv6Available0();
            checkedIPv6 = true;
        }
        return isIPv6Available;
    }

    /**
     * Tells whether SO_REUSEPORT is supported.
     */
    static boolean isReusePortAvailable() {
        if (!checkedReusePort) {
            isReusePortAvailable = isReusePortAvailable0();
            checkedReusePort = true;
        }
        return isReusePortAvailable;
    }

    /**
     * Returns true if exclusive binding is on
     */
    static boolean useExclusiveBind() {
        return exclusiveBind;
    }

    /**
     * Tells whether both IPV6_XXX and IP_XXX socket options should be set on
     * IPv6 sockets. On some kernels, both IPV6_XXX and IP_XXX socket options
     * need to be set so that the settings are effective for IPv4 multicast
     * datagrams sent using the socket.
     */
    static boolean shouldSetBothIPv4AndIPv6Options() {
        return shouldSetBothIPv4AndIPv6Options0();
    }

    /**
     * Tells whether IPv6 sockets can join IPv4 multicast groups
     */
    static boolean canIPv6SocketJoinIPv4Group() {
        return canIPv6SocketJoinIPv4Group0();
    }

    /**
     * Tells whether {@link #join6} can be used to join an IPv4
     * multicast group (IPv4 group as IPv4-mapped IPv6 address)
     */
    static boolean canJoin6WithIPv4Group() {
        return canJoin6WithIPv4Group0();
    }

    /**
     * Tells whether IPV6_XXX socket options should be used on an IPv6 socket
     * that is bound to an IPv4 address.
     */
    static boolean canUseIPv6OptionsWithIPv4LocalAddress() {
        return canUseIPv6OptionsWithIPv4LocalAddress0();
    }

    /**
     * Return the local host address for the given family *only*
     *
     * If one cannot be found then return the appropriate loopback address
     *
     * @param family
     * @return
     */
    public static InetSocketAddress getLocalHostDestination(ProtocolFamily family, int port) throws UnknownHostException {
        InetAddress lh = InetAddress.getLocalHost();

        if (family != StandardProtocolFamily.INET || (lh instanceof Inet4Address))
            return new InetSocketAddress(lh, port);

        // Find an Inet4Address
        String lname = lh.getHostName();
        InetAddress ia4 = null;
        InetAddress[] addrs = InetAddress.getAllByName(lname);
        for (InetAddress addr : addrs) {
            if (addr instanceof Inet4Address) {
                ia4 = addr;
                break;
            }
        }
        if (ia4 == null)
            ia4 = InetAddress.getByName("127.0.0.1");
        return new InetSocketAddress(ia4, port);
    }

    public static InetSocketAddress checkAddress(SocketAddress sa) {
        if (sa == null)
            throw new NullPointerException();
        if (!(sa instanceof InetSocketAddress))
            throw new UnsupportedAddressTypeException(); // ## needs arg
        InetSocketAddress isa = (InetSocketAddress)sa;
        if (isa.isUnresolved())
            throw new UnresolvedAddressException(); // ## needs arg
        InetAddress addr = isa.getAddress();
        if (!(addr instanceof Inet4Address || addr instanceof Inet6Address))
            throw new IllegalArgumentException("Invalid address type");
        return isa;
    }

    static InetSocketAddress checkAddress(SocketAddress sa, ProtocolFamily family) {
        InetSocketAddress isa = checkAddress(sa);
        if (family == StandardProtocolFamily.INET) {
            InetAddress addr = isa.getAddress();
            if (!(addr instanceof Inet4Address))
                throw new UnsupportedAddressTypeException();
        }
        return isa;
    }

    static InetSocketAddress asInetSocketAddress(SocketAddress sa) {
        if (!(sa instanceof InetSocketAddress))
            throw new UnsupportedAddressTypeException();
        return (InetSocketAddress)sa;
    }

    static void translateToSocketException(Exception x)
        throws SocketException
    {
        if (x instanceof SocketException)
            throw (SocketException)x;
        Exception nx = x;
        if (x instanceof ClosedChannelException)
            nx = new SocketException("Socket is closed");
        else if (x instanceof NotYetConnectedException)
            nx = new SocketException("Socket is not connected");
        else if (x instanceof AlreadyBoundException)
            nx = new SocketException("Already bound");
        else if (x instanceof NotYetBoundException)
            nx = new SocketException("Socket is not bound yet");
        else if (x instanceof UnsupportedAddressTypeException)
            nx = new SocketException("Unsupported address type");
        else if (x instanceof UnresolvedAddressException) {
            nx = new SocketException("Unresolved address");
        }
        if (nx != x)
            nx.initCause(x);

        if (nx instanceof SocketException)
            throw (SocketException)nx;
        else if (nx instanceof RuntimeException)
            throw (RuntimeException)nx;
        else
            throw new Error("Untranslated exception", nx);
    }

    static void translateException(Exception x,
                                   boolean unknownHostForUnresolved)
        throws IOException
    {
        if (x instanceof IOException)
            throw (IOException)x;
        // Throw UnknownHostException from here since it cannot
        // be thrown as a SocketException
        if (unknownHostForUnresolved &&
            (x instanceof UnresolvedAddressException))
        {
             throw new UnknownHostException();
        }
        translateToSocketException(x);
    }

    static void translateException(Exception x)
        throws IOException
    {
        translateException(x, false);
    }

    /**
     * Returns the local address after performing a SecurityManager#checkConnect.
     */
    static InetSocketAddress getRevealedLocalAddress(InetSocketAddress addr) {
        SecurityManager sm = System.getSecurityManager();
        if (addr == null || sm == null)
            return addr;

        try{
            sm.checkConnect(addr.getAddress().getHostAddress(), -1);
            // Security check passed
        } catch (SecurityException e) {
            // Return loopback address only if security check fails
            addr = getLoopbackAddress(addr.getPort());
        }
        return addr;
    }

    static String getRevealedLocalAddressAsString(InetSocketAddress addr) {
        return System.getSecurityManager() == null ? addr.toString() :
                getLoopbackAddress(addr.getPort()).toString();
    }

    private static InetSocketAddress getLoopbackAddress(int port) {
        return new InetSocketAddress(InetAddress.getLoopbackAddress(),
                                     port);
    }

    /**
     * Returns any IPv4 address of the given network interface, or
     * null if the interface does not have any IPv4 addresses.
     */
    static Inet4Address anyInet4Address(final NetworkInterface interf) {
        return AccessController.doPrivileged(new PrivilegedAction<Inet4Address>() {
            public Inet4Address run() {
                Enumeration<InetAddress> addrs = interf.getInetAddresses();
                while (addrs.hasMoreElements()) {
                    InetAddress addr = addrs.nextElement();
                    if (addr instanceof Inet4Address) {
                        return (Inet4Address)addr;
                    }
                }
                return null;
            }
        });
    }

    /**
     * Returns an IPv4 address as an int.
     */
    static int inet4AsInt(InetAddress ia) {
        if (ia instanceof Inet4Address) {
            byte[] addr = ia.getAddress();
            int address  = addr[3] & 0xFF;
            address |= ((addr[2] << 8) & 0xFF00);
            address |= ((addr[1] << 16) & 0xFF0000);
            address |= ((addr[0] << 24) & 0xFF000000);
            return address;
        }
        throw new AssertionError("Should not reach here");
    }

    /**
     * Returns an InetAddress from the given IPv4 address
     * represented as an int.
     */
    static InetAddress inet4FromInt(int address) {
        byte[] addr = new byte[4];
        addr[0] = (byte) ((address >>> 24) & 0xFF);
        addr[1] = (byte) ((address >>> 16) & 0xFF);
        addr[2] = (byte) ((address >>> 8) & 0xFF);
        addr[3] = (byte) (address & 0xFF);
        try {
            return InetAddress.getByAddress(addr);
        } catch (UnknownHostException uhe) {
            throw new AssertionError("Should not reach here");
        }
    }

<<<<<<< HEAD
    static InetAddress anyLocalInet4Address() {
        return inet4FromInt(0);
    }

    static InetAddress anyLocalInet6Address() {
        return AccessController.doPrivileged(
            (PrivilegedAction<InetAddress>)() -> {
            try {
                return InetAddress.getByName("::0");
=======
    private static InetAddress anyLocalInet4;
    private static InetAddress anyLocalInet6;
    private static InetAddress inet4LoopBack;
    private static InetAddress inet6LoopBack;

    static {
        AccessController.doPrivileged(
            (PrivilegedAction<Void>)() -> {
            try {
                anyLocalInet4 = inet4FromInt(0);
                anyLocalInet6 = InetAddress.getByName("::0");
                inet4LoopBack = InetAddress.getByName("127.0.0.1");
                inet6LoopBack = InetAddress.getByName("::1");
                return null;
>>>>>>> bf468e1e
            } catch (IOException e) {
                throw new InternalError(e);
            }
        });
    }

<<<<<<< HEAD
    private static InetAddress anyLocalInet4 = anyLocalInet4Address();
    private static InetAddress anyLocalInet6 = anyLocalInet6Address();

    static InetSocketAddress anyLocalSocketAddress(ProtocolFamily family) {
=======
    public static InetAddress loopBackAddressFor(Class<? extends InetAddress> clazz) {
        return clazz == Inet4Address.class
            ? inet4LoopBack : inet6LoopBack;
    }

    public static InetSocketAddress anyLocalSocketAddress(ProtocolFamily family) {
>>>>>>> bf468e1e
        if (family == StandardProtocolFamily.INET) {
            return new InetSocketAddress(anyLocalInet4, 0);
        } else if (family == StandardProtocolFamily.INET6) {
            return new InetSocketAddress(anyLocalInet6, 0);
        } else {
            throw new UnsupportedAddressTypeException();
        }
    }

    /**
     * Returns an IPv6 address as a byte array
     */
    static byte[] inet6AsByteArray(InetAddress ia) {
        if (ia instanceof Inet6Address) {
            return ia.getAddress();
        }

        // need to construct IPv4-mapped address
        if (ia instanceof Inet4Address) {
            byte[] ip4address = ia.getAddress();
            byte[] address = new byte[16];
            address[10] = (byte)0xff;
            address[11] = (byte)0xff;
            address[12] = ip4address[0];
            address[13] = ip4address[1];
            address[14] = ip4address[2];
            address[15] = ip4address[3];
            return address;
        }

        throw new AssertionError("Should not reach here");
    }

    // -- Socket options

    static final ExtendedSocketOptions extendedOptions =
            ExtendedSocketOptions.getInstance();

    static void setSocketOption(FileDescriptor fd, SocketOption<?> name, Object value)
        throws IOException
    {
        setSocketOption(fd, Net.UNSPEC, name, value);
    }

    static void setSocketOption(FileDescriptor fd, ProtocolFamily family,
                                SocketOption<?> name, Object value)
        throws IOException
    {
        if (value == null)
            throw new IllegalArgumentException("Invalid option value");

        // only simple values supported by this method
        Class<?> type = name.type();

        if (extendedOptions.isOptionSupported(name)) {
            extendedOptions.setOption(fd, name, value);
            return;
        }

        if (type != Integer.class && type != Boolean.class)
            throw new AssertionError("Should not reach here");

        // special handling
        if (name == StandardSocketOptions.SO_RCVBUF ||
            name == StandardSocketOptions.SO_SNDBUF)
        {
            int i = ((Integer)value).intValue();
            if (i < 0)
                throw new IllegalArgumentException("Invalid send/receive buffer size");
        }
        if (name == StandardSocketOptions.SO_LINGER) {
            int i = ((Integer)value).intValue();
            if (i < 0)
                value = Integer.valueOf(-1);
            if (i > 65535)
                value = Integer.valueOf(65535);
        }
        if (name == StandardSocketOptions.IP_TOS) {
            int i = ((Integer)value).intValue();
            if (i < 0 || i > 255)
                throw new IllegalArgumentException("Invalid IP_TOS value");
        }
        if (name == StandardSocketOptions.IP_MULTICAST_TTL) {
            int i = ((Integer)value).intValue();
            if (i < 0 || i > 255)
                throw new IllegalArgumentException("Invalid TTL/hop value");
        }

        // map option name to platform level/name
        OptionKey key = SocketOptionRegistry.findOption(name, family);
        if (key == null)
            throw new AssertionError("Option not found");

        int arg;
        if (type == Integer.class) {
            arg = ((Integer)value).intValue();
        } else {
            boolean b = ((Boolean)value).booleanValue();
            arg = (b) ? 1 : 0;
        }

        boolean mayNeedConversion = (family == UNSPEC);
        boolean isIPv6 = (family == StandardProtocolFamily.INET6);
        setIntOption0(fd, mayNeedConversion, key.level(), key.name(), arg, isIPv6);
    }

    static Object getSocketOption(FileDescriptor fd, SocketOption<?> name)
        throws IOException
    {
        return getSocketOption(fd, Net.UNSPEC, name);
    }

    static Object getSocketOption(FileDescriptor fd, ProtocolFamily family, SocketOption<?> name)
        throws IOException
    {
        Class<?> type = name.type();

        if (extendedOptions.isOptionSupported(name)) {
            return extendedOptions.getOption(fd, name);
        }

        // only simple values supported by this method
        if (type != Integer.class && type != Boolean.class)
            throw new AssertionError("Should not reach here");

        // map option name to platform level/name
        OptionKey key = SocketOptionRegistry.findOption(name, family);
        if (key == null)
            throw new AssertionError("Option not found");

        boolean mayNeedConversion = (family == UNSPEC);
        int value = getIntOption0(fd, mayNeedConversion, key.level(), key.name());

        if (type == Integer.class) {
            return Integer.valueOf(value);
        } else {
            return (value == 0) ? Boolean.FALSE : Boolean.TRUE;
        }
    }

    public static boolean isFastTcpLoopbackRequested() {
        String loopbackProp = GetPropertyAction
                .privilegedGetProperty("jdk.net.useFastTcpLoopback", "false");
        return loopbackProp.isEmpty() ? true : Boolean.parseBoolean(loopbackProp);
    }

    // -- Socket operations --

    private static native boolean isIPv6Available0();

    private static native boolean isReusePortAvailable0();

    /*
     * Returns 1 for Windows and -1 for Solaris/Linux/Mac OS
     */
    private static native int isExclusiveBindAvailable();

    private static native boolean shouldSetBothIPv4AndIPv6Options0();

    private static native boolean canIPv6SocketJoinIPv4Group0();

    private static native boolean canJoin6WithIPv4Group0();

    private static native boolean canUseIPv6OptionsWithIPv4LocalAddress0();

    static FileDescriptor socket(boolean stream) throws IOException {
        return socket(UNSPEC, stream);
    }

    static FileDescriptor socket(ProtocolFamily family, boolean stream) throws IOException {
        boolean preferIPv6 = isIPv6Available() &&
            (family != StandardProtocolFamily.INET);
        boolean afunix = family == StandardProtocolFamily.UNIX;
        return IOUtil.newFD(socket0(preferIPv6, afunix, stream, false, fastLoopback));
    }

    static FileDescriptor serverSocket(boolean stream) {
        return serverSocket(UNSPEC, stream);
    }

    static FileDescriptor serverSocket(ProtocolFamily family, boolean stream) {
        boolean preferIPv6 = isIPv6Available() &&
            (family != StandardProtocolFamily.INET);
<<<<<<< HEAD
        boolean afunix = family == StandardProtocolFamily.UNIX;
        return IOUtil.newFD(socket0(preferIPv6, afunix, stream, true, fastLoopback));
=======
        return IOUtil.newFD(socket0(preferIPv6, stream, true, fastLoopback));
>>>>>>> bf468e1e
    }

    // Due to oddities SO_REUSEADDR on windows reuse is ignored
    private static native int socket0(boolean preferIPv6, boolean unixdomain,
                                      boolean stream, boolean reuse,
                                      boolean fastLoopback);

    public static void bind(FileDescriptor fd, InetAddress addr, int port)
        throws IOException
    {
        bind(UNSPEC, fd, addr, port);
    }

    static void bind(ProtocolFamily family, FileDescriptor fd,
                     InetAddress addr, int port) throws IOException
    {
        boolean preferIPv6 = isIPv6Available() &&
            (family != StandardProtocolFamily.INET);
        if (addr.isLinkLocalAddress()) {
            addr = IPAddressUtil.toScopedAddress(addr);
        }
        bind0(fd, preferIPv6, exclusiveBind, addr, port);
    }

    private static native void bind0(FileDescriptor fd, boolean preferIPv6,
                                     boolean useExclBind, InetAddress addr,
                                     int port)
        throws IOException;

    static native void listen(FileDescriptor fd, int backlog) throws IOException;

    static int connect(FileDescriptor fd, InetAddress remote, int remotePort)
        throws IOException
    {
        return connect(UNSPEC, fd, remote, remotePort);
    }

    static int connect(ProtocolFamily family, FileDescriptor fd, InetAddress remote, int remotePort)
        throws IOException
    {
        if (remote.isLinkLocalAddress()) {
            remote = IPAddressUtil.toScopedAddress(remote);
        }
        boolean preferIPv6 = isIPv6Available() &&
            (family != StandardProtocolFamily.INET);
        return connect0(preferIPv6, fd, remote, remotePort);
    }

    private static native int connect0(boolean preferIPv6,
                                       FileDescriptor fd,
                                       InetAddress remote,
                                       int remotePort)
        throws IOException;

    public static native int accept(FileDescriptor fd,
                                    FileDescriptor newfd,
                                    InetSocketAddress[] isaa)
        throws IOException;

    public static final int SHUT_RD = 0;
    public static final int SHUT_WR = 1;
    public static final int SHUT_RDWR = 2;

    static native void shutdown(FileDescriptor fd, int how) throws IOException;

    private static native int localPort(FileDescriptor fd)
        throws IOException;

    private static native InetAddress localInetAddress(FileDescriptor fd)
        throws IOException;

    public static InetSocketAddress localAddress(FileDescriptor fd)
        throws IOException
    {
        return new InetSocketAddress(localInetAddress(fd), localPort(fd));
    }

    private static native int remotePort(FileDescriptor fd)
        throws IOException;

    private static native InetAddress remoteInetAddress(FileDescriptor fd)
        throws IOException;

    static InetSocketAddress remoteAddress(FileDescriptor fd)
        throws IOException
    {
        return new InetSocketAddress(remoteInetAddress(fd), remotePort(fd));
    }

    private static native int getIntOption0(FileDescriptor fd, boolean mayNeedConversion,
                                            int level, int opt)
        throws IOException;

    private static native void setIntOption0(FileDescriptor fd, boolean mayNeedConversion,
                                             int level, int opt, int arg, boolean isIPv6)
        throws IOException;

    /**
     * Polls a file descriptor for events.
     * @param timeout the timeout to wait; 0 to not wait, -1 to wait indefinitely
     * @return the polled events or 0 if no events are polled
     */
    static native int poll(FileDescriptor fd, int events, long timeout)
        throws IOException;

    /**
     * Performs a non-blocking poll of a file descriptor.
     * @return the polled events or 0 if no events are polled
     */
    static int pollNow(FileDescriptor fd, int events) throws IOException {
        return poll(fd, events, 0);
    }

    /**
     * Polls a connecting socket to test if the connection has been established.
     *
     * @apiNote This method is public to allow it be used by code in jdk.sctp.
     *
     * @param timeout the timeout to wait; 0 to not wait, -1 to wait indefinitely
     * @return true if connected
     */
    public static native boolean pollConnect(FileDescriptor fd, long timeout)
        throws IOException;

    /**
     * Performs a non-blocking poll of a connecting socket to test if the
     * connection has been established.
     *
     * @return true if connected
     */
    static boolean pollConnectNow(FileDescriptor fd) throws IOException {
        return pollConnect(fd, 0);
    }

    /**
     * Return the number of bytes in the socket input buffer.
     */
    static native int available(FileDescriptor fd) throws IOException;

    /**
     * Send one byte of urgent data (MSG_OOB) on the socket.
     */
    static native int sendOOB(FileDescriptor fd, byte data) throws IOException;


    // -- Multicast support --

    /**
     * Join IPv4 multicast group
     */
    static int join4(FileDescriptor fd, int group, int interf, int source)
        throws IOException
    {
        return joinOrDrop4(true, fd, group, interf, source);
    }

    /**
     * Drop membership of IPv4 multicast group
     */
    static void drop4(FileDescriptor fd, int group, int interf, int source)
        throws IOException
    {
        joinOrDrop4(false, fd, group, interf, source);
    }

    private static native int joinOrDrop4(boolean join, FileDescriptor fd, int group, int interf, int source)
        throws IOException;

    /**
     * Block IPv4 source
     */
    static int block4(FileDescriptor fd, int group, int interf, int source)
        throws IOException
    {
        return blockOrUnblock4(true, fd, group, interf, source);
    }

    /**
     * Unblock IPv6 source
     */
    static void unblock4(FileDescriptor fd, int group, int interf, int source)
        throws IOException
    {
        blockOrUnblock4(false, fd, group, interf, source);
    }

    private static native int blockOrUnblock4(boolean block, FileDescriptor fd, int group,
                                              int interf, int source)
        throws IOException;

    /**
     * Join IPv6 multicast group
     */
    static int join6(FileDescriptor fd, byte[] group, int index, byte[] source)
        throws IOException
    {
        return joinOrDrop6(true, fd, group, index, source);
    }

    /**
     * Drop membership of IPv6 multicast group
     */
    static void drop6(FileDescriptor fd, byte[] group, int index, byte[] source)
        throws IOException
    {
        joinOrDrop6(false, fd, group, index, source);
    }

    private static native int joinOrDrop6(boolean join, FileDescriptor fd, byte[] group, int index, byte[] source)
        throws IOException;

    /**
     * Block IPv6 source
     */
    static int block6(FileDescriptor fd, byte[] group, int index, byte[] source)
        throws IOException
    {
        return blockOrUnblock6(true, fd, group, index, source);
    }

    /**
     * Unblock IPv6 source
     */
    static void unblock6(FileDescriptor fd, byte[] group, int index, byte[] source)
        throws IOException
    {
        blockOrUnblock6(false, fd, group, index, source);
    }

    static native int blockOrUnblock6(boolean block, FileDescriptor fd, byte[] group, int index, byte[] source)
        throws IOException;

    static native void setInterface4(FileDescriptor fd, int interf) throws IOException;

    static native int getInterface4(FileDescriptor fd) throws IOException;

    static native void setInterface6(FileDescriptor fd, int index) throws IOException;

    static native int getInterface6(FileDescriptor fd) throws IOException;

    private static native void initIDs();

    /**
     * Event masks for the various poll system calls.
     * They will be set platform dependent in the static initializer below.
     */
    public static final short POLLIN;
    public static final short POLLOUT;

    public static UnixDomainSocketAddress checkUnixAddress(SocketAddress sa) {
        if (sa == null)
            return null;
        if (!(sa instanceof UnixDomainSocketAddress))
            throw new UnsupportedAddressTypeException();
        UnixDomainSocketAddress usa = (UnixDomainSocketAddress)sa;
        return usa;
    }

    public static boolean isUnixDomainSupported() {
        return unixDomainSupported;
    }

    public static int unixDomainMaxNameLen() {
        return unixDomainSupported ? unixDomainMaxNameLen0() : -1;
    }

    static UnixDomainSocketAddress getRevealedLocalAddress(UnixDomainSocketAddress addr) {
        SecurityManager sm = System.getSecurityManager();
        if (addr == null || sm == null)
            return addr;

        try{
            FilePermission p = new FilePermission(addr.getPathName(), "read");
            sm.checkPermission(p);
            // Security check passed
        } catch (SecurityException e) {
            // Return unnamed address only if security check fails
            addr = UnixDomainSocketAddress.UNNAMED;
        }
        return addr;
    }

    static String getRevealedLocalAddressAsString(UnixDomainSocketAddress addr) {
        return System.getSecurityManager() == null ? addr.toString() :
                UnixDomainSocketAddress.UNNAMED.toString();
    }

    // -- Socket operations --

    public static FileDescriptor unixDomainSocket() throws IOException {
        return IOUtil.newFD(unixDomainSocket0());
    }

    private static native int unixDomainSocket0();

    private static native boolean unixDomainSocketSupported();

    static native void unixDomainBind(FileDescriptor fd, UnixDomainSocketAddress addr)
        throws IOException;

    static native int unixDomainConnect(FileDescriptor fd, UnixDomainSocketAddress remote)
        throws IOException;

    static native int unixDomainAccept(FileDescriptor fd,
                                     FileDescriptor newfd,
                                     SocketAddress[] isaa)
        throws IOException;

    static native int unixDomainMaxNameLen0();

    public static native UnixDomainSocketAddress localUnixAddress(FileDescriptor fd)
        throws IOException;

    public static final short POLLERR;
    public static final short POLLHUP;
    public static final short POLLNVAL;
    public static final short POLLCONN;

    static native short pollinValue();
    static native short polloutValue();
    static native short pollerrValue();
    static native short pollhupValue();
    static native short pollnvalValue();
    static native short pollconnValue();

    static {
        initIDs();

        POLLIN     = pollinValue();
        POLLOUT    = polloutValue();
        POLLERR    = pollerrValue();
        POLLHUP    = pollhupValue();
        POLLNVAL   = pollnvalValue();
        POLLCONN   = pollconnValue();
    }

    static {
        int availLevel = isExclusiveBindAvailable();
        if (availLevel >= 0) {
            String exclBindProp = GetPropertyAction
                    .privilegedGetProperty("sun.net.useExclusiveBind");
            if (exclBindProp != null) {
                exclusiveBind = exclBindProp.isEmpty() ?
                        true : Boolean.parseBoolean(exclBindProp);
            } else if (availLevel == 1) {
                exclusiveBind = true;
            } else {
                exclusiveBind = false;
            }
        } else {
            exclusiveBind = false;
        }

        fastLoopback = isFastTcpLoopbackRequested();
    }
}<|MERGE_RESOLUTION|>--- conflicted
+++ resolved
@@ -345,17 +345,6 @@
         }
     }
 
-<<<<<<< HEAD
-    static InetAddress anyLocalInet4Address() {
-        return inet4FromInt(0);
-    }
-
-    static InetAddress anyLocalInet6Address() {
-        return AccessController.doPrivileged(
-            (PrivilegedAction<InetAddress>)() -> {
-            try {
-                return InetAddress.getByName("::0");
-=======
     private static InetAddress anyLocalInet4;
     private static InetAddress anyLocalInet6;
     private static InetAddress inet4LoopBack;
@@ -370,26 +359,26 @@
                 inet4LoopBack = InetAddress.getByName("127.0.0.1");
                 inet6LoopBack = InetAddress.getByName("::1");
                 return null;
->>>>>>> bf468e1e
             } catch (IOException e) {
                 throw new InternalError(e);
             }
         });
     }
 
-<<<<<<< HEAD
-    private static InetAddress anyLocalInet4 = anyLocalInet4Address();
-    private static InetAddress anyLocalInet6 = anyLocalInet6Address();
-
-    static InetSocketAddress anyLocalSocketAddress(ProtocolFamily family) {
-=======
+    public static InetAddress anyLocalInet4Address() {
+        return anyLocalInet4;
+    }
+
+    public static InetAddress anyLocalInet6Address() {
+        return anyLocalInet6;
+    }
+
     public static InetAddress loopBackAddressFor(Class<? extends InetAddress> clazz) {
         return clazz == Inet4Address.class
             ? inet4LoopBack : inet6LoopBack;
     }
 
     public static InetSocketAddress anyLocalSocketAddress(ProtocolFamily family) {
->>>>>>> bf468e1e
         if (family == StandardProtocolFamily.INET) {
             return new InetSocketAddress(anyLocalInet4, 0);
         } else if (family == StandardProtocolFamily.INET6) {
@@ -573,12 +562,8 @@
     static FileDescriptor serverSocket(ProtocolFamily family, boolean stream) {
         boolean preferIPv6 = isIPv6Available() &&
             (family != StandardProtocolFamily.INET);
-<<<<<<< HEAD
         boolean afunix = family == StandardProtocolFamily.UNIX;
         return IOUtil.newFD(socket0(preferIPv6, afunix, stream, true, fastLoopback));
-=======
-        return IOUtil.newFD(socket0(preferIPv6, stream, true, fastLoopback));
->>>>>>> bf468e1e
     }
 
     // Due to oddities SO_REUSEADDR on windows reuse is ignored
