--- conflicted
+++ resolved
@@ -132,7 +132,6 @@
         return DefaultOptionsHolder.defaultOptions;
     }
 
-<<<<<<< HEAD
     /**
      * If special handling of a socket option is required, override this in subclass
      * and return the option value.
@@ -146,10 +145,6 @@
         return null;
     }
 
-    private static final NetPermission unixPermission = new NetPermission("allowUnixDomainChannels");
-
-=======
->>>>>>> 8ccbccf1
     @Override
     SocketAddress bindImpl(SocketAddress local) throws IOException {
 	Net.checkUnixCapability();
