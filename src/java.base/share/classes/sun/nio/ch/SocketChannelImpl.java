--- conflicted
+++ resolved
@@ -228,21 +228,13 @@
 
         synchronized (stateLock) {
             ensureOpen();
-<<<<<<< HEAD
             T ret;
 
             if (Net.isByChannelOption(name)) {
                 return (T) Net.getOptionByChannel(this, name);
             }
 
-            if ((ret = getOptionSpecial(name)) != null)
-                return ret;
-
-            // no options that require special handling
-            return (T) Net.getSocketOption(getFD(), name); // AF_UNIX
-=======
             return implGetOption(name);
->>>>>>> cf614be3
         }
     }
 
@@ -258,18 +250,11 @@
 
         synchronized (stateLock) {
             ensureOpen();
-<<<<<<< HEAD
             if (Net.isByChannelOption(name)) {
                 Net.setOptionByChannel(this, name, value);
                 return this;
             }
-            if (setOptionSpecial(name, value))
-                return this;
-            // no options that require special handling
-            Net.setSocketOption(getFD(), name, value);
-=======
             implSetOption(name, value);
->>>>>>> cf614be3
             return this;
         }
     }
