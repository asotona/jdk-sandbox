/*
 * Copyright (c) 2000, 2019, Oracle and/or its affiliates. All rights reserved.
 * DO NOT ALTER OR REMOVE COPYRIGHT NOTICES OR THIS FILE HEADER.
 *
 * This code is free software; you can redistribute it and/or modify it
 * under the terms of the GNU General Public License version 2 only, as
 * published by the Free Software Foundation.  Oracle designates this
 * particular file as subject to the "Classpath" exception as provided
 * by Oracle in the LICENSE file that accompanied this code.
 *
 * This code is distributed in the hope that it will be useful, but WITHOUT
 * ANY WARRANTY; without even the implied warranty of MERCHANTABILITY or
 * FITNESS FOR A PARTICULAR PURPOSE.  See the GNU General Public License
 * version 2 for more details (a copy is included in the LICENSE file that
 * accompanied this code).
 *
 * You should have received a copy of the GNU General Public License version
 * 2 along with this work; if not, write to the Free Software Foundation,
 * Inc., 51 Franklin St, Fifth Floor, Boston, MA 02110-1301 USA.
 *
 * Please contact Oracle, 500 Oracle Parkway, Redwood Shores, CA 94065 USA
 * or visit www.oracle.com if you need additional information or have any
 * questions.
 */

package sun.nio.ch;

import java.io.FileDescriptor;
import java.io.IOException;
import java.net.InetAddress;
import java.net.InetSocketAddress;
import java.net.ProtocolFamily;
import java.net.Socket;
import java.net.SocketAddress;
import java.net.SocketException;
import java.net.SocketOption;
import java.net.SocketTimeoutException;
import java.net.StandardProtocolFamily;
import java.net.StandardSocketOptions;
import java.nio.ByteBuffer;
import java.nio.channels.AlreadyBoundException;
import java.nio.channels.AlreadyConnectedException;
import java.nio.channels.AsynchronousCloseException;
import java.nio.channels.ClosedChannelException;
import java.nio.channels.ConnectionPendingException;
import java.nio.channels.IllegalBlockingModeException;
import java.nio.channels.NoConnectionPendingException;
import java.nio.channels.NotYetConnectedException;
import java.nio.channels.SelectionKey;
import java.nio.channels.SocketChannel;
import java.nio.channels.spi.SelectorProvider;
import java.util.Collections;
import java.util.HashSet;
import java.util.Objects;
import java.util.Set;
import java.util.concurrent.locks.ReentrantLock;

import sun.net.ConnectionResetException;
import sun.net.NetHooks;
import sun.net.ext.ExtendedSocketOptions;
import sun.net.util.SocketExceptions;

/**
 * An implementation of SocketChannels
 */

abstract class SocketChannelImpl
    extends SocketChannel
    implements SelChImpl
{
    // Used to make native read and write calls
    private static final NativeDispatcher nd = new SocketDispatcher();

    // Our file descriptor object
    private final FileDescriptor fd;
    private final int fdVal;

    // Lock held by current reading or connecting thread
    private final ReentrantLock readLock = new ReentrantLock();

    // Lock held by current writing or connecting thread
    private final ReentrantLock writeLock = new ReentrantLock();

    // Lock held by any thread that modifies the state fields declared below
    // DO NOT invoke a blocking I/O operation while holding this lock!
    private final Object stateLock = new Object();

    // Input/Output closed
    private volatile boolean isInputClosed;
    private volatile boolean isOutputClosed;

    // Connection reset protected by readLock
    private boolean connectionReset;

    // -- The following fields are protected by stateLock

    // State, increases monotonically
    private static final int ST_UNCONNECTED = 0;
    private static final int ST_CONNECTIONPENDING = 1;
    private static final int ST_CONNECTED = 2;
    private static final int ST_CLOSING = 3;
    private static final int ST_CLOSED = 4;
    private volatile int state;  // need stateLock to change

    // IDs of native threads doing reads and writes, for signalling
    private long readerThread;
    private long writerThread;

    // Binding
    private SocketAddress localAddress;
    private SocketAddress remoteAddress;
    private boolean isBound;

    // Socket adaptor, created on demand
    private Socket socket;

    // -- End of fields protected by stateLock

    // Constructor for normal connecting sockets
    //
    SocketChannelImpl(SelectorProvider sp) throws IOException {
        super(sp);
        this.fd = Net.socket(true);
        this.fdVal = IOUtil.fdVal(fd);
    }

    SocketChannelImpl(SelectorProvider sp, FileDescriptor fd, boolean bound)
        throws IOException
    {
        super(sp);
        this.fd = fd;
        this.fdVal = IOUtil.fdVal(fd);
        if (bound) {
            synchronized (stateLock) {
                this.localAddress = localAddressImpl(fd);
            }
        }
    }

    // Constructor for sockets obtained from server sockets
    //
    SocketChannelImpl(SelectorProvider sp, FileDescriptor fd, SocketAddress isa)
        throws IOException
    {
        super(sp);
        this.fd = fd;
        this.fdVal = IOUtil.fdVal(fd);
        synchronized (stateLock) {
            this.localAddress = localAddressImpl(fd);
            this.remoteAddress = isa;
            this.state = ST_CONNECTED;
        }
    }

    /**
     * Checks that the channel is open.
     *
     * @throws ClosedChannelException if channel is closed (or closing)
     */
    private void ensureOpen() throws ClosedChannelException {
        if (!isOpen())
            throw new ClosedChannelException();
    }

    /**
     * Checks that the channel is open and connected.
     *
     * @apiNote This method uses the "state" field to check if the channel is
     * open. It should never be used in conjuncion with isOpen or ensureOpen
     * as these methods check AbstractInterruptibleChannel's closed field - that
     * field is set before implCloseSelectableChannel is called and so before
     * the state is changed.
     *
     * @throws ClosedChannelException if channel is closed (or closing)
     * @throws NotYetConnectedException if open and not connected
     */
    private void ensureOpenAndConnected() throws ClosedChannelException {
        int state = this.state;
        if (state < ST_CONNECTED) {
            throw new NotYetConnectedException();
        } else if (state > ST_CONNECTED) {
            throw new ClosedChannelException();
        }
    }

    @Override
    public Socket socket() {
        synchronized (stateLock) {
            if (socket == null)
                socket = SocketAdaptor.create(this);
            return socket;
        }
    }

    abstract SocketAddress localAddressImpl(FileDescriptor fd) throws IOException;

    abstract SocketAddress getRevealedLocalAddress(SocketAddress address);

    @Override
    public SocketAddress getLocalAddress() throws IOException {
        synchronized (stateLock) {
            ensureOpen();
            return getRevealedLocalAddress(localAddress);
        }
    }

    @Override
    public SocketAddress getRemoteAddress() throws IOException {
        synchronized (stateLock) {
            ensureOpen();
            return remoteAddress;
        }
    }

    /**
     * If special handling of a socket option is required, override this in subclass
     * and return true.
     *
     * @param name
     * @param value
     * @param <T>
     * @return
     * @throws IOException
     */
    <T> boolean setOptionSpecial(SocketOption<T> name, T value) throws IOException {
        return false;
    }

    /**
     * If special handling of a socket option is required, override this in subclass
     * and return the option value.
     *
     * @param name
     * @param <T>
     * @return
     * @throws IOException
     */
    <T> T getOptionSpecial(SocketOption<T> name) throws IOException {
        return null;
    }

    @Override
    @SuppressWarnings("unchecked")
    public <T> T getOption(SocketOption<T> name)
        throws IOException
    {
        Objects.requireNonNull(name);
        if (!supportedOptions().contains(name))
            throw new UnsupportedOperationException("'" + name + "' not supported");

        synchronized (stateLock) {
            ensureOpen();
            T ret;
            if ((ret = getOptionSpecial(name)) != null)
                return ret;

            // no options that require special handling
            return (T) Net.getSocketOption(getFD(), name); // AF_UNIX
        }
    }

    @Override
    public <T> SocketChannel setOption(SocketOption<T> name, T value)
        throws IOException
    {
        Objects.requireNonNull(name);
        if (!supportedOptions().contains(name))
            throw new UnsupportedOperationException("'" + name + "' not supported");
        if (!name.type().isInstance(value))
            throw new IllegalArgumentException("Invalid value '" + value + "'");

        synchronized (stateLock) {
            ensureOpen();
            if (setOptionSpecial(name, value))
                return this;
            // no options that require special handling
            Net.setSocketOption(getFD(), name, value);
            return this;
        }
    }

    /**
     * Marks the beginning of a read operation that might block.
     *
     * @throws ClosedChannelException if the channel is closed
     * @throws NotYetConnectedException if the channel is not yet connected
     */
    private void beginRead(boolean blocking) throws ClosedChannelException {
        if (blocking) {
            // set hook for Thread.interrupt
            begin();

            synchronized (stateLock) {
                ensureOpenAndConnected();
                // record thread so it can be signalled if needed
                readerThread = NativeThread.current();
            }
        } else {
            ensureOpenAndConnected();
        }
    }

    /**
     * Marks the end of a read operation that may have blocked.
     *
     * @throws AsynchronousCloseException if the channel was closed due to this
     * thread being interrupted on a blocking read operation.
     */
    private void endRead(boolean blocking, boolean completed)
        throws AsynchronousCloseException
    {
        if (blocking) {
            synchronized (stateLock) {
                readerThread = 0;
                if (state == ST_CLOSING) {
                    tryFinishClose();
                }
            }
            // remove hook for Thread.interrupt
            end(completed);
        }
    }

    private void throwConnectionReset() throws SocketException {
        throw new SocketException("Connection reset");
    }

    @Override
    public int read(ByteBuffer buf) throws IOException {
        Objects.requireNonNull(buf);

        readLock.lock();
        try {
            boolean blocking = isBlocking();
            int n = 0;
            try {
                beginRead(blocking);

                // check if connection has been reset
                if (connectionReset)
                    throwConnectionReset();

                // check if input is shutdown
                if (isInputClosed)
                    return IOStatus.EOF;

                n = IOUtil.read(fd, buf, -1, nd);
                if (blocking) {
                    while (IOStatus.okayToRetry(n) && isOpen()) {
                        park(Net.POLLIN);
                        n = IOUtil.read(fd, buf, -1, nd);
                    }
                }
            } catch (ConnectionResetException e) {
                connectionReset = true;
                throwConnectionReset();
            } finally {
                endRead(blocking, n > 0);
                if (n <= 0 && isInputClosed)
                    return IOStatus.EOF;
            }
            return IOStatus.normalize(n);
        } finally {
            readLock.unlock();
        }
    }

    @Override
    public long read(ByteBuffer[] dsts, int offset, int length)
        throws IOException
    {
        Objects.checkFromIndexSize(offset, length, dsts.length);

        readLock.lock();
        try {
            boolean blocking = isBlocking();
            long n = 0;
            try {
                beginRead(blocking);

                // check if connection has been reset
                if (connectionReset)
                    throwConnectionReset();

                // check if input is shutdown
                if (isInputClosed)
                    return IOStatus.EOF;

                n = IOUtil.read(fd, dsts, offset, length, nd);
                if (blocking) {
                    while (IOStatus.okayToRetry(n) && isOpen()) {
                        park(Net.POLLIN);
                        n = IOUtil.read(fd, dsts, offset, length, nd);
                    }
                }
            } catch (ConnectionResetException e) {
                connectionReset = true;
                throwConnectionReset();
            } finally {
                endRead(blocking, n > 0);
                if (n <= 0 && isInputClosed)
                    return IOStatus.EOF;
            }
            return IOStatus.normalize(n);
        } finally {
            readLock.unlock();
        }
    }

    /**
     * Marks the beginning of a write operation that might block.
     *
     * @throws ClosedChannelException if the channel is closed or output shutdown
     * @throws NotYetConnectedException if the channel is not yet connected
     */
    private void beginWrite(boolean blocking) throws ClosedChannelException {
        if (blocking) {
            // set hook for Thread.interrupt
            begin();

            synchronized (stateLock) {
                ensureOpenAndConnected();
                if (isOutputClosed)
                    throw new ClosedChannelException();
                // record thread so it can be signalled if needed
                writerThread = NativeThread.current();
            }
        } else {
            ensureOpenAndConnected();
        }
    }

    /**
     * Marks the end of a write operation that may have blocked.
     *
     * @throws AsynchronousCloseException if the channel was closed due to this
     * thread being interrupted on a blocking write operation.
     */
    private void endWrite(boolean blocking, boolean completed)
        throws AsynchronousCloseException
    {
        if (blocking) {
            synchronized (stateLock) {
                writerThread = 0;
                if (state == ST_CLOSING) {
                    tryFinishClose();
                }
            }
            // remove hook for Thread.interrupt
            end(completed);
        }
    }

    @Override
    public int write(ByteBuffer buf) throws IOException {
        Objects.requireNonNull(buf);

        writeLock.lock();
        try {
            boolean blocking = isBlocking();
            int n = 0;
            try {
                beginWrite(blocking);
                n = IOUtil.write(fd, buf, -1, nd);
                if (blocking) {
                    while (IOStatus.okayToRetry(n) && isOpen()) {
                        park(Net.POLLOUT);
                        n = IOUtil.write(fd, buf, -1, nd);
                    }
                }
            } finally {
                endWrite(blocking, n > 0);
                if (n <= 0 && isOutputClosed)
                    throw new AsynchronousCloseException();
            }
            return IOStatus.normalize(n);
        } finally {
            writeLock.unlock();
        }
    }

    @Override
    public long write(ByteBuffer[] srcs, int offset, int length)
        throws IOException
    {
        Objects.checkFromIndexSize(offset, length, srcs.length);

        writeLock.lock();
        try {
            boolean blocking = isBlocking();
            long n = 0;
            try {
                beginWrite(blocking);
                n = IOUtil.write(fd, srcs, offset, length, nd);
                if (blocking) {
                    while (IOStatus.okayToRetry(n) && isOpen()) {
                        park(Net.POLLOUT);
                        n = IOUtil.write(fd, srcs, offset, length, nd);
                    }
                }
            } finally {
                endWrite(blocking, n > 0);
                if (n <= 0 && isOutputClosed)
                    throw new AsynchronousCloseException();
            }
            return IOStatus.normalize(n);
        } finally {
            writeLock.unlock();
        }
    }

    /**
     * Writes a byte of out of band data.
     */
    int sendOutOfBandData(byte b) throws IOException {
        writeLock.lock();
        try {
            boolean blocking = isBlocking();
            int n = 0;
            try {
                beginWrite(blocking);
                if (blocking) {
                    do {
                        n = Net.sendOOB(fd, b);
                    } while (n == IOStatus.INTERRUPTED && isOpen());
                } else {
                    n = Net.sendOOB(fd, b);
                }
            } finally {
                endWrite(blocking, n > 0);
                if (n <= 0 && isOutputClosed)
                    throw new AsynchronousCloseException();
            }
            return IOStatus.normalize(n);
        } finally {
            writeLock.unlock();
        }
    }

    @Override
    protected void implConfigureBlocking(boolean block) throws IOException {
        readLock.lock();
        try {
            writeLock.lock();
            try {
                lockedConfigureBlocking(block);
            } finally {
                writeLock.unlock();
            }
        } finally {
            readLock.unlock();
        }
    }

    /**
     * Adjusts the blocking mode. readLock or writeLock must already be held.
     */
    private void lockedConfigureBlocking(boolean block) throws IOException {
        assert readLock.isHeldByCurrentThread() || writeLock.isHeldByCurrentThread();
        synchronized (stateLock) {
            ensureOpen();
            IOUtil.configureBlocking(fd, block);
        }
    }

    /**
     * Adjusts the blocking mode if the channel is open. readLock or writeLock
     * must already be held.
     *
     * @return {@code true} if the blocking mode was adjusted, {@code false} if
     *         the blocking mode was not adjusted because the channel is closed
     */
    private boolean tryLockedConfigureBlocking(boolean block) throws IOException {
        assert readLock.isHeldByCurrentThread() || writeLock.isHeldByCurrentThread();
        synchronized (stateLock) {
            if (isOpen()) {
                IOUtil.configureBlocking(fd, block);
                return true;
            } else {
                return false;
            }
        }
    }

    /**
     * Returns the local address, or null if not bound
     */
    SocketAddress localAddress() {
        synchronized (stateLock) {
            return localAddress;
        }
    }

    /**
     * Returns the remote address, or null if not connected
     */
    SocketAddress remoteAddress() {
        synchronized (stateLock) {
            return remoteAddress;
        }
    }

    abstract SocketAddress bindImpl(SocketAddress local) throws IOException;

    @Override
    public SocketChannel bind(SocketAddress local) throws IOException {
        readLock.lock();
        try {
            writeLock.lock();
            try {
                synchronized (stateLock) {
                    ensureOpen();
                    if (state == ST_CONNECTIONPENDING)
                        throw new ConnectionPendingException();
                    if (localAddress != null)
                        throw new AlreadyBoundException();
                    localAddress = bindImpl(local);
                    isBound = true;
                }
            } finally {
                writeLock.unlock();
            }
        } finally {
            readLock.unlock();
        }
        return this;
    }

    boolean isBound() {
        synchronized (stateLock) {
            return isBound;
        }
    }

    @Override
    public boolean isConnected() {
        return (state == ST_CONNECTED);
    }

    @Override
    public boolean isConnectionPending() {
        return (state == ST_CONNECTIONPENDING);
    }

    /**
     * Marks the beginning of a connect operation that might block.
     * @param blocking true if configured blocking
     * @param isa the remote address
     * @throws ClosedChannelException if the channel is closed
     * @throws AlreadyConnectedException if already connected
     * @throws ConnectionPendingException is a connection is pending
     * @throws IOException if the pre-connect hook fails
     */
    private void beginConnect(boolean blocking, SocketAddress sa)
        throws IOException
    {
        if (blocking) {
            // set hook for Thread.interrupt
            begin();
        }
        synchronized (stateLock) {
            ensureOpen();
            int state = this.state;
            if (state == ST_CONNECTED)
                throw new AlreadyConnectedException();
            if (state == ST_CONNECTIONPENDING)
                throw new ConnectionPendingException();
            assert state == ST_UNCONNECTED;
            this.state = ST_CONNECTIONPENDING;

            if (localAddress == null && sa instanceof InetSocketAddress) {
                InetSocketAddress isa = (InetSocketAddress)sa;
                NetHooks.beforeTcpConnect(fd, isa.getAddress(), isa.getPort());
            }
            remoteAddress = sa;

            if (blocking) {
                // record thread so it can be signalled if needed
                readerThread = NativeThread.current();
            }
        }
    }

    /**
     * Marks the end of a connect operation that may have blocked.
     *
     * @throws AsynchronousCloseException if the channel was closed due to this
     * thread being interrupted on a blocking connect operation.
     * @throws IOException if completed and unable to obtain the local address
     */
    private void endConnect(boolean blocking, boolean completed)
        throws IOException
    {
        endRead(blocking, completed);

        if (completed) {
            synchronized (stateLock) {
                if (state == ST_CONNECTIONPENDING) {
                    localAddress = getConnectedAddress(fd);
                    state = ST_CONNECTED;
                }
            }
        }
    }

    abstract SocketAddress getConnectedAddress(FileDescriptor fd) throws IOException;

    /**
     * Checks the remote address to which this channel is to be connected.
     */
    abstract SocketAddress checkRemote(SocketAddress sa) throws IOException;

<<<<<<< HEAD
    abstract int connectImpl(FileDescriptor fd,SocketAddress sa) throws IOException;
=======
    private InetSocketAddress checkRemote(SocketAddress sa,
                                          ProtocolFamily family) throws IOException
    {
        InetSocketAddress isa = Net.checkAddress(sa, family);
        SecurityManager sm = System.getSecurityManager();
        if (sm != null) {
            sm.checkConnect(isa.getAddress().getHostAddress(), isa.getPort());
        }
        if (isa.getAddress().isAnyLocalAddress()) {
            if (family == Net.UNSPEC)
                return new InetSocketAddress(InetAddress.getLocalHost(), isa.getPort());
            else
                return loopbackAddressFor(isa);
        } else {
            return isa;
        }
    }
>>>>>>> bf468e1e

    private static InetSocketAddress loopbackAddressFor(InetSocketAddress any) {
        InetAddress anyAddr = any.getAddress();
        assert anyAddr.isAnyLocalAddress();
        InetAddress la = Net.loopBackAddressFor(anyAddr.getClass());
        return new InetSocketAddress(la, any.getPort());
    }

    @Override
    public boolean connect(SocketAddress remote) throws IOException {
        SocketAddress sa = checkRemote(remote);
        try {
            readLock.lock();
            try {
                writeLock.lock();
                try {
                    boolean blocking = isBlocking();
                    boolean connected = false;
                    try {
                        beginConnect(blocking, sa);
                        int n = connectImpl(fd, sa);
                        if (n > 0) {
                            connected = true;
                        } else if (blocking) {
                            assert IOStatus.okayToRetry(n);
                            boolean polled = false;
                            while (!polled && isOpen()) {
                                park(Net.POLLOUT);
                                polled = Net.pollConnectNow(fd);
                            }
                            connected = polled && isOpen();
                        }
                    } finally {
                        endConnect(blocking, connected);
                    }
                    return connected;
                } finally {
                    writeLock.unlock();
                }
            } finally {
                readLock.unlock();
            }
        } catch (IOException ioe) {
            // connect failed, close the channel
            close();
            throw SocketExceptions.of(ioe, sa);
        }
    }

    /**
     * Marks the beginning of a finishConnect operation that might block.
     *
     * @throws ClosedChannelException if the channel is closed
     * @throws NoConnectionPendingException if no connection is pending
     */
    private void beginFinishConnect(boolean blocking) throws ClosedChannelException {
        if (blocking) {
            // set hook for Thread.interrupt
            begin();
        }
        synchronized (stateLock) {
            ensureOpen();
            if (state != ST_CONNECTIONPENDING)
                throw new NoConnectionPendingException();
            if (blocking) {
                // record thread so it can be signalled if needed
                readerThread = NativeThread.current();
            }
        }
    }

    /**
     * Marks the end of a finishConnect operation that may have blocked.
     *
     * @throws AsynchronousCloseException if the channel was closed due to this
     * thread being interrupted on a blocking connect operation.
     * @throws IOException if completed and unable to obtain the local address
     */
    private void endFinishConnect(boolean blocking, boolean completed)
        throws IOException
    {
        endRead(blocking, completed);

        if (completed) {
            synchronized (stateLock) {
                if (state == ST_CONNECTIONPENDING) {
                    localAddress = getConnectedAddress(fd);
                    state = ST_CONNECTED;
                }
            }
        }
    }

    @Override
    public boolean finishConnect() throws IOException {
        try {
            readLock.lock();
            try {
                writeLock.lock();
                try {
                    // no-op if already connected
                    if (isConnected())
                        return true;

                    boolean blocking = isBlocking();
                    boolean connected = false;
                    try {
                        beginFinishConnect(blocking);
                        boolean polled = Net.pollConnectNow(fd);
                        if (blocking) {
                            while (!polled && isOpen()) {
                                park(Net.POLLOUT);
                                polled = Net.pollConnectNow(fd);
                            }
                        }
                        connected = polled && isOpen();
                    } finally {
                        endFinishConnect(blocking, connected);
                    }
                    assert (blocking && connected) ^ !blocking;
                    return connected;
                } finally {
                    writeLock.unlock();
                }
            } finally {
                readLock.unlock();
            }
        } catch (IOException ioe) {
            // connect failed, close the channel
            close();
            throw SocketExceptions.of(ioe, remoteAddress);
        }
    }

    /**
     * Closes the socket if there are no I/O operations in progress and the
     * channel is not registered with a Selector.
     */
    private boolean tryClose() throws IOException {
        assert Thread.holdsLock(stateLock) && state == ST_CLOSING;
        if ((readerThread == 0) && (writerThread == 0) && !isRegistered()) {
            state = ST_CLOSED;
            nd.close(fd);
            return true;
        } else {
            return false;
        }
    }

    /**
     * Invokes tryClose to attempt to close the socket.
     *
     * This method is used for deferred closing by I/O and Selector operations.
     */
    private void tryFinishClose() {
        try {
            tryClose();
        } catch (IOException ignore) { }
    }

    /**
     * Closes this channel when configured in blocking mode.
     *
     * If there is an I/O operation in progress then the socket is pre-closed
     * and the I/O threads signalled, in which case the final close is deferred
     * until all I/O operations complete.
     *
     * Note that a channel configured blocking may be registered with a Selector
     * This arises when a key is canceled and the channel configured to blocking
     * mode before the key is flushed from the Selector.
     */
    private void implCloseBlockingMode() throws IOException {
        synchronized (stateLock) {
            assert state < ST_CLOSING;
            state = ST_CLOSING;
            if (!tryClose()) {
                long reader = readerThread;
                long writer = writerThread;
                if (reader != 0 || writer != 0) {
                    nd.preClose(fd);
                    if (reader != 0)
                        NativeThread.signal(reader);
                    if (writer != 0)
                        NativeThread.signal(writer);
                }
            }
        }
    }

    /**
     * Closes this channel when configured in non-blocking mode.
     *
     * If the channel is registered with a Selector then the close is deferred
     * until the channel is flushed from all Selectors.
     *
     * If the socket is connected and the channel is registered with a Selector
     * then the socket is shutdown for writing so that the peer reads EOF. In
     * addition, if SO_LINGER is set to a non-zero value then it is disabled so
     * that the deferred close does not wait.
     */
    private void implCloseNonBlockingMode() throws IOException {
        boolean connected;
        synchronized (stateLock) {
            assert state < ST_CLOSING;
            connected = (state == ST_CONNECTED);
            state = ST_CLOSING;
        }

        // wait for any read/write operations to complete
        readLock.lock();
        readLock.unlock();
        writeLock.lock();
        writeLock.unlock();

        // if the socket cannot be closed because it's registered with a Selector
        // then shutdown the socket for writing.
        synchronized (stateLock) {
            if (state == ST_CLOSING && !tryClose() && connected && isRegistered()) {
                try {
                    SocketOption<Integer> opt = StandardSocketOptions.SO_LINGER;
                    int interval = (int) Net.getSocketOption(fd, Net.UNSPEC, opt);
                    if (interval != 0) {
                        if (interval > 0) {
                            // disable SO_LINGER
                            Net.setSocketOption(fd, Net.UNSPEC, opt, -1);
                        }
                        Net.shutdown(fd, Net.SHUT_WR);
                    }
                } catch (IOException ignore) { }
            }
        }
    }

    /**
     * Invoked by implCloseChannel to close the channel.
     */
    @Override
    protected void implCloseSelectableChannel() throws IOException {
        assert !isOpen();
        if (isBlocking()) {
            implCloseBlockingMode();
        } else {
            implCloseNonBlockingMode();
        }
    }

    @Override
    public void kill() {
        synchronized (stateLock) {
            if (state == ST_CLOSING) {
                tryFinishClose();
            }
        }
    }

    @Override
    public SocketChannel shutdownInput() throws IOException {
        synchronized (stateLock) {
            ensureOpen();
            if (!isConnected())
                throw new NotYetConnectedException();
            if (!isInputClosed) {
                Net.shutdown(fd, Net.SHUT_RD);
                long thread = readerThread;
                if (thread != 0)
                    NativeThread.signal(thread);
                isInputClosed = true;
            }
            return this;
        }
    }

    @Override
    public SocketChannel shutdownOutput() throws IOException {
        synchronized (stateLock) {
            ensureOpen();
            if (!isConnected())
                throw new NotYetConnectedException();
            if (!isOutputClosed) {
                Net.shutdown(fd, Net.SHUT_WR);
                long thread = writerThread;
                if (thread != 0)
                    NativeThread.signal(thread);
                isOutputClosed = true;
            }
            return this;
        }
    }

    boolean isInputOpen() {
        return !isInputClosed;
    }

    boolean isOutputOpen() {
        return !isOutputClosed;
    }

    /**
     * Waits for a connection attempt to finish with a timeout
     * @throws SocketTimeoutException if the connect timeout elapses
     */
    private boolean finishTimedConnect(long nanos) throws IOException {
        long startNanos = System.nanoTime();
        boolean polled = Net.pollConnectNow(fd);
        while (!polled && isOpen()) {
            long remainingNanos = nanos - (System.nanoTime() - startNanos);
            if (remainingNanos <= 0) {
                throw new SocketTimeoutException("Connect timed out");
            }
            park(Net.POLLOUT, remainingNanos);
            polled = Net.pollConnectNow(fd);
        }
        return polled && isOpen();
    }

    /**
     * Attempts to establish a connection to the given socket address with a
     * timeout. Closes the socket if connection cannot be established.
     *
     * @apiNote This method is for use by the socket adaptor.
     *
     * @throws IllegalBlockingModeException if the channel is non-blocking
     * @throws SocketTimeoutException if the read timeout elapses
     */
    void blockingConnect(SocketAddress remote, long nanos) throws IOException {
        SocketAddress sa = checkRemote(remote);
        try {
            readLock.lock();
            try {
                writeLock.lock();
                try {
                    if (!isBlocking())
                        throw new IllegalBlockingModeException();
                    boolean connected = false;
                    try {
                        beginConnect(true, sa);
                        // change socket to non-blocking
                        lockedConfigureBlocking(false);
                        try {
                            int n = connectImpl(fd, sa);
                            connected = (n > 0) ? true : finishTimedConnect(nanos);
                        } finally {
                            // restore socket to blocking mode (if channel is open)
                            tryLockedConfigureBlocking(true);
                        }
                    } finally {
                        endConnect(true, connected);
                    }
                } finally {
                    writeLock.unlock();
                }
            } finally {
                readLock.unlock();
            }
        } catch (IOException ioe) {
            // connect failed, close the channel
            close();
            throw SocketExceptions.of(ioe, sa);
        }
    }

    /**
     * Attempts to read bytes from the socket into the given byte array.
     */
    private int tryRead(byte[] b, int off, int len) throws IOException {
        ByteBuffer dst = Util.getTemporaryDirectBuffer(len);
        assert dst.position() == 0;
        try {
            int n = nd.read(fd, ((DirectBuffer)dst).address(), len);
            if (n > 0) {
                dst.get(b, off, n);
            }
            return n;
        } finally{
            Util.offerFirstTemporaryDirectBuffer(dst);
        }
    }

    /**
     * Reads bytes from the socket into the given byte array with a timeout.
     * @throws SocketTimeoutException if the read timeout elapses
     */
    private int timedRead(byte[] b, int off, int len, long nanos) throws IOException {
        long startNanos = System.nanoTime();
        int n = tryRead(b, off, len);
        while (n == IOStatus.UNAVAILABLE && isOpen()) {
            long remainingNanos = nanos - (System.nanoTime() - startNanos);
            if (remainingNanos <= 0) {
                throw new SocketTimeoutException("Read timed out");
            }
            park(Net.POLLIN, remainingNanos);
            n = tryRead(b, off, len);
        }
        return n;
    }

    /**
     * Reads bytes from the socket into the given byte array.
     *
     * @apiNote This method is for use by the socket adaptor.
     *
     * @throws IllegalBlockingModeException if the channel is non-blocking
     * @throws SocketTimeoutException if the read timeout elapses
     */
    int blockingRead(byte[] b, int off, int len, long nanos) throws IOException {
        Objects.checkFromIndexSize(off, len, b.length);
        if (len == 0) {
            // nothing to do
            return 0;
        }

        readLock.lock();
        try {
            // check that channel is configured blocking
            if (!isBlocking())
                throw new IllegalBlockingModeException();

            int n = 0;
            try {
                beginRead(true);

                // check if connection has been reset
                if (connectionReset)
                    throwConnectionReset();

                // check if input is shutdown
                if (isInputClosed)
                    return IOStatus.EOF;

                if (nanos > 0) {
                    // change socket to non-blocking
                    lockedConfigureBlocking(false);
                    try {
                        n = timedRead(b, off, len, nanos);
                    } finally {
                        // restore socket to blocking mode (if channel is open)
                        tryLockedConfigureBlocking(true);
                    }
                } else {
                    // read, no timeout
                    n = tryRead(b, off, len);
                    while (IOStatus.okayToRetry(n) && isOpen()) {
                        park(Net.POLLIN);
                        n = tryRead(b, off, len);
                    }
                }
            } catch (ConnectionResetException e) {
                connectionReset = true;
                throwConnectionReset();
            } finally {
                endRead(true, n > 0);
                if (n <= 0 && isInputClosed)
                    return IOStatus.EOF;
            }
            assert n > 0 || n == -1;
            return n;
        } finally {
            readLock.unlock();
        }
    }

    /**
     * Attempts to write a sequence of bytes to the socket from the given
     * byte array.
     */
    private int tryWrite(byte[] b, int off, int len) throws IOException {
        ByteBuffer src = Util.getTemporaryDirectBuffer(len);
        assert src.position() == 0;
        try {
            src.put(b, off, len);
            return nd.write(fd, ((DirectBuffer)src).address(), len);
        } finally {
            Util.offerFirstTemporaryDirectBuffer(src);
        }
    }

    /**
     * Writes a sequence of bytes to the socket from the given byte array.
     *
     * @apiNote This method is for use by the socket adaptor.
     */
    void blockingWriteFully(byte[] b, int off, int len) throws IOException {
        Objects.checkFromIndexSize(off, len, b.length);
        if (len == 0) {
            // nothing to do
            return;
        }

        writeLock.lock();
        try {
            // check that channel is configured blocking
            if (!isBlocking())
                throw new IllegalBlockingModeException();

            // loop until all bytes have been written
            int pos = off;
            int end = off + len;
            beginWrite(true);
            try {
                while (pos < end && isOpen()) {
                    int size = end - pos;
                    int n = tryWrite(b, pos, size);
                    while (IOStatus.okayToRetry(n) && isOpen()) {
                        park(Net.POLLOUT);
                        n = tryWrite(b, pos, size);
                    }
                    if (n > 0) {
                        pos += n;
                    }
                }
            } finally {
                endWrite(true, pos >= end);
            }
        } finally {
            writeLock.unlock();
        }
    }

    /**
     * Return the number of bytes in the socket input buffer.
     */
    int available() throws IOException {
        synchronized (stateLock) {
            ensureOpenAndConnected();
            if (isInputClosed) {
                return 0;
            } else {
                return Net.available(fd);
            }
        }
    }

    /**
     * Translates native poll revent ops into a ready operation ops
     */
    public boolean translateReadyOps(int ops, int initialOps, SelectionKeyImpl ski) {
        int intOps = ski.nioInterestOps();
        int oldOps = ski.nioReadyOps();
        int newOps = initialOps;

        if ((ops & Net.POLLNVAL) != 0) {
            // This should only happen if this channel is pre-closed while a
            // selection operation is in progress
            // ## Throw an error if this channel has not been pre-closed
            return false;
        }

        if ((ops & (Net.POLLERR | Net.POLLHUP)) != 0) {
            newOps = intOps;
            ski.nioReadyOps(newOps);
            return (newOps & ~oldOps) != 0;
        }

        boolean connected = isConnected();
        if (((ops & Net.POLLIN) != 0) &&
            ((intOps & SelectionKey.OP_READ) != 0) && connected)
            newOps |= SelectionKey.OP_READ;

        if (((ops & Net.POLLCONN) != 0) &&
            ((intOps & SelectionKey.OP_CONNECT) != 0) && isConnectionPending())
            newOps |= SelectionKey.OP_CONNECT;

        if (((ops & Net.POLLOUT) != 0) &&
            ((intOps & SelectionKey.OP_WRITE) != 0) && connected)
            newOps |= SelectionKey.OP_WRITE;

        ski.nioReadyOps(newOps);
        return (newOps & ~oldOps) != 0;
    }

    public boolean translateAndUpdateReadyOps(int ops, SelectionKeyImpl ski) {
        return translateReadyOps(ops, ski.nioReadyOps(), ski);
    }

    public boolean translateAndSetReadyOps(int ops, SelectionKeyImpl ski) {
        return translateReadyOps(ops, 0, ski);
    }

    /**
     * Translates an interest operation set into a native poll event set
     */
    public int translateInterestOps(int ops) {
        int newOps = 0;
        if ((ops & SelectionKey.OP_READ) != 0)
            newOps |= Net.POLLIN;
        if ((ops & SelectionKey.OP_WRITE) != 0)
            newOps |= Net.POLLOUT;
        if ((ops & SelectionKey.OP_CONNECT) != 0)
            newOps |= Net.POLLCONN;
        return newOps;
    }

    public FileDescriptor getFD() {
        return fd;
    }

    public int getFDVal() {
        return fdVal;
    }

    abstract String getRevealedLocalAddressAsString(SocketAddress sa);

    @Override
    public String toString() {
        StringBuilder sb = new StringBuilder();
        sb.append(this.getClass().getSuperclass().getName());
        sb.append('[');
        if (!isOpen())
            sb.append("closed");
        else {
            synchronized (stateLock) {
                switch (state) {
                case ST_UNCONNECTED:
                    sb.append("unconnected");
                    break;
                case ST_CONNECTIONPENDING:
                    sb.append("connection-pending");
                    break;
                case ST_CONNECTED:
                    sb.append("connected");
                    if (isInputClosed)
                        sb.append(" ishut");
                    if (isOutputClosed)
                        sb.append(" oshut");
                    break;
                }
                SocketAddress addr = localAddress();
                if (addr != null) {
                    sb.append(" local=");
                    sb.append(getRevealedLocalAddressAsString(addr));
                }
                if (remoteAddress() != null) {
                    sb.append(" remote=");
                    sb.append(remoteAddress().toString());
                }
            }
        }
        sb.append(']');
        return sb.toString();
    }
}<|MERGE_RESOLUTION|>--- conflicted
+++ resolved
@@ -710,27 +710,7 @@
      */
     abstract SocketAddress checkRemote(SocketAddress sa) throws IOException;
 
-<<<<<<< HEAD
     abstract int connectImpl(FileDescriptor fd,SocketAddress sa) throws IOException;
-=======
-    private InetSocketAddress checkRemote(SocketAddress sa,
-                                          ProtocolFamily family) throws IOException
-    {
-        InetSocketAddress isa = Net.checkAddress(sa, family);
-        SecurityManager sm = System.getSecurityManager();
-        if (sm != null) {
-            sm.checkConnect(isa.getAddress().getHostAddress(), isa.getPort());
-        }
-        if (isa.getAddress().isAnyLocalAddress()) {
-            if (family == Net.UNSPEC)
-                return new InetSocketAddress(InetAddress.getLocalHost(), isa.getPort());
-            else
-                return loopbackAddressFor(isa);
-        } else {
-            return isa;
-        }
-    }
->>>>>>> bf468e1e
 
     private static InetSocketAddress loopbackAddressFor(InetSocketAddress any) {
         InetAddress anyAddr = any.getAddress();
